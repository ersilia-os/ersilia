name: Approve Command Dispatch

on:
  repository_dispatch:
    types: [ approve-command ]

permissions:
  issues: write
  contents: read

jobs:
  approve-command-dispatch:
    runs-on: ubuntu-latest
    steps:
      - name: Checkout
<<<<<<< HEAD
        uses: actions/checkout@b4ffde65f46336ab88eb53be808477a3936bae11 # pin@v4.1.1

      # parse the issue body from free form text to a structured JSON object
      - name: parse issue
        uses: GrantBirki/issue-template-parser@ff381974602c5bfd404ec7964b1677c9519c2860 # pin@v7.0.0
=======
        uses: actions/checkout@b4ffde65f46336ab88eb53be808477a3936bae11 # pin@v3.5.3

      # parse the issue body from free form text to a structured JSON object
      - name: parse issue
        uses: GrantBirki/issue-template-parser@v7.0.0
>>>>>>> 74dba7fc
        id: issue-parser
        with:
          body: ${{ github.event.client_payload.github.payload.issue.body }}

      # echo the parsed issue body to the console for debugging if we need to
      - name: echo body
        run: echo $ISSUE_BODY
        env:
          ISSUE_BODY: ${{ steps.issue-parser.outputs.json }}

      # setup python
      - name: setup python
        uses: actions/setup-python@0a5c61591373683505ea898e09a3ea4f39ef2b9c # pin@v5.0.0
        with:
          python-version: "3.10"
          # cache: 'pip' # caching pip dependencies

      # setup conda
      - name: add conda to system path
        run: echo $CONDA/bin >> $GITHUB_PATH
      - name: source conda
        run: source $CONDA/etc/profile.d/conda.sh
      - name: install dependencies through conda
        run: |
          source activate
          conda init
          conda install git-lfs -c conda-forge
          git-lfs install
          conda install gh -c conda-forge

      # add PyGithub to the conda environment
      - name: add PyGithub to conda environment
        run: |
          source activate
          conda install -c conda-forge pygithub

      # create the model repo from the template
      - name: create model repo
        id: create-model-repo
        env:
          GITHUB_TOKEN: ${{ secrets.PAT }} # PAT for the ersilia-bot GitHub account
          OWNER: ersilia-os
          JSON: ${{ steps.issue-parser.outputs.json }}
          TEMPLATE: ersilia-os/eos-template
          FLAGS: --public
        run: |
          REPO_NAME=$(python3 .github/scripts/generate_eos_identifier.py)
          gh repo create ${OWNER}/${REPO_NAME} --template $TEMPLATE $FLAGS
          echo "repo_name=${REPO_NAME}" >> $GITHUB_OUTPUT

      # commit updates to the metadata.json file
      - name: commit metadata.json
        id: update-metadata
        env:
          GITHUB_TOKEN: ${{ secrets.PAT }} # PAT for the ersilia-bot GitHub account
          OWNER: ersilia-os
          REPO: ${{ steps.create-model-repo.outputs.repo_name }}
          JSON: ${{ steps.issue-parser.outputs.json }}
        run: |
          python3 .github/scripts/update_metadata.py 

      # upload git-lfs object
      - name: checkout persist credentials
        uses: actions/checkout@b4ffde65f46336ab88eb53be808477a3936bae11 # pin@v3.5.3
        with:
          persist-credentials: false # otherwise, the token used is the GITHUB_TOKEN, instead of your personal token
          fetch-depth: 0 # otherwise, you will failed to push refs to dest repo

      - name: remove ersilia repo
        run: |
          rm -rf *

      - name: clone the repository
<<<<<<< HEAD
        uses: GuillaumeFalourd/clone-github-repo-action@19817562c346ff60f9935158dede6c5ece8fd0ac # pin@v2.3
=======
        uses: GuillaumeFalourd/clone-github-repo-action@62795acaa4a02f89824de75c7025459a9cabaa45 # pin@v3
>>>>>>> 74dba7fc
        with:
          owner: 'ersilia-os'
          repository: ${{ steps.create-model-repo.outputs.repo_name }}

      - name: create a mock git-lfs object to enable contributions
        id: mock-lfs
        env:
          REPO: ${{ steps.create-model-repo.outputs.repo_name }}
        run: |
          cd $REPO
          git lfs install
<<<<<<< HEAD
          touch mock.csv
          git lfs track mock.csv
          git add .

      - name: Commit & Push changes
=======
          echo "This is a mock git lfs file" > mock.txt
          git lfs track mock.txt
          git add .gitattributes
          git add mock.txt
          git lfs ls-files

      - name: commit and push changes
>>>>>>> 74dba7fc
        uses: actions-js/push@156f2b10c3aa000c44dbe75ea7018f32ae999772 # pin@v1.4
        with:
          author_name: "ersilia-bot"
          author_email: "ersilia-bot@users.noreply.github.com"
          message: "mock lfs [skip ci]"
          directory: ${{ steps.create-model-repo.outputs.repo_name }}
          repository: "ersilia-os/${{ steps.create-model-repo.outputs.repo_name }}"
          github_token: ${{ secrets.PAT }}
          amend: true
          force: true

      # sync metadata to airtable
      # now that the repo has been created, and the metadata.json file has been updated, we can sync the metadata to airtable
      - name: sync metadata to airtable
        id: sync-metadata-to-airtable
        env:
          REPO_NAME: ${{ steps.create-model-repo.outputs.repo_name }}
          REPO: ersilia
          OWNER: ersilia-os
          ISSUE_NUMBER: ${{ github.event.client_payload.github.payload.issue.number }}
          AIRTABLE_API_KEY: ${{ secrets.AIRTABLE_API_KEY }}
          GH_TOKEN: ${{ github.token }}
        run: |
          source activate
          ISSUE_CREATOR=$(gh api /repos/${OWNER}/${REPO}/issues/${ISSUE_NUMBER} | jq -r '.user.login')
          echo "issue_creator=${ISSUE_CREATOR}"
          python3 -m pip install pyairtable
          python3 -m pip install requests
          python3 .github/scripts/insert_metadata_to_airtable.py $REPO_NAME $ISSUE_CREATOR $AIRTABLE_API_KEY

      # find the creator of the issue
      - name: find original issue creator
        id: issue-creator
        env:
          ISSUE_NUMBER: ${{ github.event.client_payload.github.payload.issue.number }}
          OWNER: ersilia-os
          REPO: ersilia
          GH_TOKEN: ${{ github.token }}
        run: |
          ISSUE_CREATOR=$(gh api /repos/${OWNER}/${REPO}/issues/${ISSUE_NUMBER} | jq -r '.user.login')
          echo "issue_creator=${ISSUE_CREATOR}" >> $GITHUB_OUTPUT

      # comment on the issue comment with further instructions for the user
      - name: comment
        uses: GrantBirki/comment@7016e89e8f225b0f18f1fbb7fd10263df2772a05 # pin@v2.0.8
        with:
          issue-number: ${{ github.event.client_payload.github.payload.issue.number }}
          file: .github/templates/new-model.md
          vars: |
            repo_name: ${{ steps.create-model-repo.outputs.repo_name }}
            issue_creator: ${{ steps.issue-creator.outputs.issue_creator }}<|MERGE_RESOLUTION|>--- conflicted
+++ resolved
@@ -13,19 +13,11 @@
     runs-on: ubuntu-latest
     steps:
       - name: Checkout
-<<<<<<< HEAD
-        uses: actions/checkout@b4ffde65f46336ab88eb53be808477a3936bae11 # pin@v4.1.1
-
-      # parse the issue body from free form text to a structured JSON object
-      - name: parse issue
-        uses: GrantBirki/issue-template-parser@ff381974602c5bfd404ec7964b1677c9519c2860 # pin@v7.0.0
-=======
         uses: actions/checkout@b4ffde65f46336ab88eb53be808477a3936bae11 # pin@v3.5.3
 
       # parse the issue body from free form text to a structured JSON object
       - name: parse issue
         uses: GrantBirki/issue-template-parser@v7.0.0
->>>>>>> 74dba7fc
         id: issue-parser
         with:
           body: ${{ github.event.client_payload.github.payload.issue.body }}
@@ -99,11 +91,7 @@
           rm -rf *
 
       - name: clone the repository
-<<<<<<< HEAD
-        uses: GuillaumeFalourd/clone-github-repo-action@19817562c346ff60f9935158dede6c5ece8fd0ac # pin@v2.3
-=======
         uses: GuillaumeFalourd/clone-github-repo-action@62795acaa4a02f89824de75c7025459a9cabaa45 # pin@v3
->>>>>>> 74dba7fc
         with:
           owner: 'ersilia-os'
           repository: ${{ steps.create-model-repo.outputs.repo_name }}
@@ -115,13 +103,6 @@
         run: |
           cd $REPO
           git lfs install
-<<<<<<< HEAD
-          touch mock.csv
-          git lfs track mock.csv
-          git add .
-
-      - name: Commit & Push changes
-=======
           echo "This is a mock git lfs file" > mock.txt
           git lfs track mock.txt
           git add .gitattributes
@@ -129,7 +110,6 @@
           git lfs ls-files
 
       - name: commit and push changes
->>>>>>> 74dba7fc
         uses: actions-js/push@156f2b10c3aa000c44dbe75ea7018f32ae999772 # pin@v1.4
         with:
           author_name: "ersilia-bot"
