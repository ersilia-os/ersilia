--- conflicted
+++ resolved
@@ -11,13 +11,8 @@
   install-ersilia:
     strategy:
       matrix:
-<<<<<<< HEAD
         python-version: ["3.8", "3.9", "3.10", "3.11", "3.12"]
     runs-on: ubuntu-latest
-=======
-        python-version: ["3.7", "3.8", "3.9", "3.10", "3.11"]
-    runs-on: ubuntu-22.04
->>>>>>> d8810b06
 
     steps:
     - uses: actions/checkout@692973e3d937129bcbf40652eb9f2f61becf3332
@@ -37,13 +32,8 @@
   test-docker:
     strategy:
       matrix:
-<<<<<<< HEAD
         python-version: ["3.8", "3.9", "3.10", "3.11", "3.12"]
     runs-on: ubuntu-latest
-=======
-        python-version: ["3.7", "3.8", "3.9", "3.10", "3.11"]
-    runs-on: ubuntu-22.04
->>>>>>> d8810b06
     steps:
     - uses: actions/checkout@692973e3d937129bcbf40652eb9f2f61becf3332
     - name: Set up Python ${{ matrix.python-version }}
