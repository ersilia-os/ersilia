name: Test Ersilia codebase

on:
  pull_request:
    branches: [master]
  push:
    branches: [master]
  workflow_dispatch:

jobs:
  ruff-format:
    runs-on: ubuntu-latest
    steps:
      - name: Checkout code
        uses: actions/checkout@v5.0.0

      - name: Set up Python
        uses: actions/setup-python@v6
        with:
          python-version: "3.12"
      - name: Install Ruff
        run: pip install ruff

      - name: Run Ruff
        run: ruff check --output-format=github .

  run-pytest:
    runs-on: ubuntu-latest
    needs: ruff-format
    defaults:
      run:
        shell: bash -el {0}
  
    steps:
<<<<<<< HEAD
      - uses: actions/checkout@v5.0.0
=======
      - uses: actions/checkout@v4.2.2
  
>>>>>>> 9d0e95c3
      - uses: conda-incubator/setup-miniconda@v3
        with:
          auto-update-conda: true
          python-version: "3.10.10"
  
      - name: Install dependencies
        run: |
          conda install -y -c conda-forge git-lfs gh "numpy<=1.26.4"
          git-lfs install
          python -m pip install --upgrade pip "poetry-core>=1.8.0"
          python -m pip install -e .[test]

      - name: Run pytest
        run: |     
          pip install pytest pytest-benchmark pytest-asyncio rdkit-pypi nox rich fuzzywuzzy scipy pyairtable
          pytest

  run-default-cli-test:
    needs: run-pytest
    runs-on: ubuntu-latest
    defaults:
      run:
        shell: bash -el {0}

    steps:
      - uses: actions/checkout@v5.0.0
      - uses: conda-incubator/setup-miniconda@v3
        with:
          auto-update-conda: true
          python-version: "3.12"

      - name: Install dependencies
        run: |
          conda install git-lfs -c conda-forge
          git-lfs install
          conda install gh -c conda-forge
          python -m pip install -e .[test]

      - name: Run default CLI test
        run: |
          nox -f test/playground/noxfile.py -s execute -p 3.12

  run-cli-test-multiple:
    needs: run-default-cli-test
    defaults:
      run:
        shell: bash -el {0}
    runs-on: ubuntu-latest
    steps:
      - uses: actions/checkout@v5.0.0
      - uses: conda-incubator/setup-miniconda@v3
        with:
          auto-update-conda: true
          python-version: "3.12"

      - name: Install dependencies
        run: |
          conda install git-lfs -c conda-forge
          git-lfs install
          conda install gh -c conda-forge
          python -m pip install -e .[test]

      - name: Run CLI Test Multiple
        run: |          
          nox -f test/playground/noxfile.py -s execute -p 3.12 -- --cli serve --fetch from_dockerhub --runner multiple --silent false

  generate-nox-parl-jobs:
      needs: run-pytest
      outputs:
        session: ${{ steps.set-matrix.outputs.session }}
      defaults:
        run:
          shell: bash -el {0}
      runs-on: ubuntu-latest
      steps:
        - uses: actions/checkout@v5.0.0
        - uses: conda-incubator/setup-miniconda@v3
          with:
            auto-update-conda: true
            python-version: "3.12"

        - name: Install dependencies
          run: |
            conda install git-lfs -c conda-forge
            git-lfs install
            conda install gh -c conda-forge
            python -m pip install -e .[test]
      
        - id: set-matrix
          run: echo "session=$(nox -f test/playground/noxfile.py --json -l 2>&1 | tail -n 1 | jq -c '[.[].session]')" | tee --append $GITHUB_OUTPUT

  run-cli-test-parallel:
    name: Session ${{ matrix.session }} on ${{ matrix.os }} - Fetch ${{ matrix.fetch_source }}
    needs: generate-nox-parl-jobs
    defaults:
      run:
        shell: bash -el {0}
    runs-on: ${{ matrix.os }}
    strategy:
      fail-fast: false
      matrix:
        os: [ubuntu-latest, macos-latest]
        session: ${{ fromJson(needs.generate-nox-parl-jobs.outputs.session) }}
        fetch_source: ["from_github", "from_s3", "from_dockerhub"]

        exclude:
          - os: macos-latest
            fetch_source: from_dockerhub  
    steps:
      - uses: actions/checkout@v5.0.0
      - uses: conda-incubator/setup-miniconda@v3
        with:
          auto-update-conda: true
          python-version: "3.12"

      - name: Install dependencies
        run: |
          conda install git-lfs -c conda-forge
          git-lfs install
          conda install gh -c conda-forge
          python -m pip install -e .[test]

      - run: |
          nox -f test/playground/noxfile.py -s "${{ matrix.session }}" -- --cli fetch serve run --fetch ${{ matrix.fetch_source }} --host gh

  update-model-request_template:
    needs: run-pytest
    runs-on: ubuntu-latest
    steps:
      - uses: actions/checkout@v5.0.0
      - name: Path Filter
        id: filter
        uses: dorny/paths-filter@v3
        with:
          filters: |
            tag-file:
              - 'ersilia/hub/content/metadata/tag.txt'

      - name: Set up Python
        if: steps.filter.outputs.tag-file == 'true'
        uses: actions/setup-python@v6
        with:
          python-version: "3.12"

      - name: Install dependencies
        if: steps.filter.outputs.tag-file == 'true'
        run: |
          python -m pip install --upgrade pip
          pip install pyyaml

      - name: Run update_model_request_template.py
        if: steps.filter.outputs.tag-file == 'true'
        env:
          GITHUB_TOKEN: ${{ secrets.GITHUB_TOKEN }}
        run: python .github/scripts/update_model_request_template.py

      - name: Commit and push changes
        if: steps.filter.outputs.tag-file == 'true'
        uses: actions-js/push@v1.5
        with:
          author_name: "ersilia-bot"
          author_email: "ersilia-bot@users.noreply.github.com"
          message: "Update model request template [skip ci]"
          repository: "ersilia-os/ersilia"
          github_token: ${{ secrets.GITHUB_TOKEN }}
          force: true
          branch: "master"<|MERGE_RESOLUTION|>--- conflicted
+++ resolved
@@ -32,12 +32,7 @@
         shell: bash -el {0}
   
     steps:
-<<<<<<< HEAD
-      - uses: actions/checkout@v5.0.0
-=======
       - uses: actions/checkout@v4.2.2
-  
->>>>>>> 9d0e95c3
       - uses: conda-incubator/setup-miniconda@v3
         with:
           auto-update-conda: true
