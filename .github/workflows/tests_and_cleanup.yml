name: Ersilia tests, installation checks, and cleanup of model request template

on:
  pull_request:
    branches: [master]
  push:
    branches: [master]
  workflow_dispatch:

jobs:
  install-ersilia:
    strategy:
      matrix:
        python-version: ["3.8", "3.9", "3.10", "3.11", "3.12"]
    runs-on: ubuntu-latest

    steps:
      - uses: actions/checkout@11bd71901bbe5b1630ceea73d27597364c9af683
      - name: Set up Python ${{ matrix.python-version }}
        uses: actions/setup-python@f677139bbe7f9c59b41e40162b753c062f5d49a3
        with:
          python-version: ${{ matrix.python-version }}
      - name: Install Ersilia
        run: |
          python -m pip install git+https://github.com/ersilia-os/bentoml-ersilia.git
          python -m pip install -e .
      - name: Test help command
        run: |
          ersilia --help
          ersilia --version

  test-docker:
    strategy:
      matrix:
        python-version: ["3.8", "3.9", "3.10", "3.11", "3.12"]
    runs-on: ubuntu-latest
    steps:
      - uses: actions/checkout@11bd71901bbe5b1630ceea73d27597364c9af683
      - name: Set up Python ${{ matrix.python-version }}
        uses: actions/setup-python@f677139bbe7f9c59b41e40162b753c062f5d49a3
        with:
          python-version: ${{ matrix.python-version }}
      - name: Install Ersilia without pre-installing BentoML
        run: |
          python -m pip install -e .
      - name: Test help command again
        run: |
          ersilia --help
          ersilia --version
      - name: Fetch molecular weight model from DockerHub
        run: |
          ersilia -v fetch molecular-weight --from_dockerhub

  test-os:
    strategy:
      matrix:
        platform: [ubuntu-22.04, macos-latest]
    runs-on: ${{ matrix.platform }}
    defaults:
      run:
        shell: bash -el {0}
    steps:
      - uses: actions/checkout@11bd71901bbe5b1630ceea73d27597364c9af683 # pin@v3.5.3
      - uses: conda-incubator/setup-miniconda@v3
        with:
          auto-update-conda: true
          python-version: "3.10.10"

      - name: Install dependencies
        run: |
          conda install git-lfs -c conda-forge
          git-lfs install
          conda install gh -c conda-forge

      - name: Install ersilia from source
        run: |
          python --version
          python -m pip install -e .

      - name: Ersilia help
        run: |
          ersilia --help

  run-pytest:
    runs-on: ubuntu-22.04
    steps:
      - uses: actions/checkout@11bd71901bbe5b1630ceea73d27597364c9af683 # pin@v3.5.3

      - name: Add conda to system path
        run: echo $CONDA/bin >> $GITHUB_PATH

      - name: Source conda
        run: source $CONDA/etc/profile.d/conda.sh

      - name: Set Python to 3.10.10
        run: conda install -y python=3.10.10

      - name: Install dependencies
        run: |
          source activate
          conda init
          conda install git-lfs -c conda-forge
          git-lfs install
          conda install gh -c conda-forge

      - name: Install ersilia
        run: |
          source activate
          python --version
          echo "After conda init"
          conda init
          python -m pip install -e .[test]

      - name: Run pytest
        run: |
          source activate          
<<<<<<< HEAD
          pip install pytest pytest-benchmark pytest-asyncio nox rich
=======
          pip install pytest pytest-benchmark pytest-asyncio rdkit-pypi nox rich
>>>>>>> c5c5fdf4
          pytest

  run-cli-test-single:
    needs: run-pytest
    runs-on: ubuntu-22.04
    strategy:
      matrix:
        session:
          - setup
          - test_from_github
          - test_from_dockerhub
          - test_auto_fetcher_decider
          - test_conventional_run
    steps:
      - uses: actions/checkout@692973e3d937129bcbf40652eb9f2f61becf3332 # pin@v3.5.3

      - name: Add conda to system path
        run: echo $CONDA/bin >> $GITHUB_PATH

      - name: Source conda
        run: source $CONDA/etc/profile.d/conda.sh

      - name: Set Python to 3.10.10
        run: conda install -y python=3.10.10

      - name: Install dependencies
        run: |
          source activate
          conda init
          conda install git-lfs -c conda-forge
          git-lfs install
          conda install gh -c conda-forge

      - name: Install ersilia
        run: |
          source activate
          python --version
          echo "After conda init"
          conda init
          python -m pip install -e .[test]

      - name: Run CLI Test Default
        run: |
          source activate            
          nox -f test/playground/noxfile.py -s ${{ matrix.session }}

  run-cli-test-multiple:
    needs: run-pytest
    runs-on: ubuntu-22.04
    steps:
      - uses: actions/checkout@692973e3d937129bcbf40652eb9f2f61becf3332 # pin@v3.5.3

      - name: Add conda to system path
        run: echo $CONDA/bin >> $GITHUB_PATH

      - name: Source conda
        run: source $CONDA/etc/profile.d/conda.sh

      - name: Set Python to 3.10.10
        run: conda install -y python=3.10.10

      - name: Install dependencies
        run: |
          source activate
          conda init
          conda install git-lfs -c conda-forge
          git-lfs install
          conda install gh -c conda-forge

      - name: Install ersilia
        run: |
          source activate
          python --version
          echo "After conda init"
          conda init
          python -m pip install -e .[test]

      - name: Run CLI Test Multiple
        run: |
          source activate            
          nox -f test/playground/noxfile.py -s setup test_fetch_multiple_models test_serve_multiple_models

  test-colab-notebook:
    runs-on: ubuntu-22.04
    steps:
      - uses: actions/checkout@11bd71901bbe5b1630ceea73d27597364c9af683 # pin@v3.5.3
      - name: Add conda to system path
        run: echo $CONDA/bin >> $GITHUB_PATH

      - name: Source conda
        run: source $CONDA/etc/profile.d/conda.sh

      - name: Set Python to 3.10.10
        run: conda install -y python=3.10.10

      - name: Install dependencies
        run: |
          source activate
          conda init
          conda install google-colab -c conda-forge
          jupyter --version
          pip install --upgrade nbconvert nbformat jsonschema pandas

      - name: Test Google Colab Notebook with CLI shell commands
        run: |
          jupyter nbconvert --to notebook --execute notebooks/test-colab-notebook-cli.ipynb --output=output-cli.ipynb --ExecutePreprocessor.timeout=-1

      - name: Test Google Colab Notebook with Python API commands
        run: |
          echo "Skipping Python API notebook due to unresolved issue"
          #jupyter nbconvert --to notebook --execute notebooks/test-colab-notebook-python-api.ipynb --output=output-python-api.ipynb --ExecutePreprocessor.timeout=-1

      - name: Upload Output of the Google Colab Notebook CLI
        uses: actions/upload-artifact@b4b15b8c7c6ac21ea08fcf65892d2ee8f75cf882 # pin@v4.4.3
        with:
          name: output-cli.ipynb
          path: notebooks/output-cli.ipynb
          retention-days: 7

  update-model-request_template:
    runs-on: ubuntu-22.04
    steps:
      - uses: actions/checkout@v4.2.2
      - name: Path Filter
        id: filter
        uses: dorny/paths-filter@v3
        with:
          filters: |
            tag-file:
              - 'ersilia/hub/content/metadata/tag.txt'

      - name: Set up Python
        if: steps.filter.outputs.tag-file == 'true'
        uses: actions/setup-python@v5
        with:
          python-version: "3.10"

      - name: Install dependencies
        if: steps.filter.outputs.tag-file == 'true'
        run: |
          python -m pip install --upgrade pip
          pip install pyyaml

      - name: Run update_model_request_template.py
        if: steps.filter.outputs.tag-file == 'true'
        env:
          GITHUB_TOKEN: ${{ secrets.GITHUB_TOKEN }}
        run: python .github/scripts/update_model_request_template.py

      - name: Commit and push changes
        if: steps.filter.outputs.tag-file == 'true'
        uses: actions-js/push@5a7cbd780d82c0c937b5977586e641b2fd94acc5 # pin@v1.5
        with:
          author_name: "ersilia-bot"
          author_email: "ersilia-bot@users.noreply.github.com"
          message: "Update model request template [skip ci]"
          repository: "ersilia-os/ersilia"
          github_token: ${{ secrets.GITHUB_TOKEN }}
          force: true
          branch: "master"<|MERGE_RESOLUTION|>--- conflicted
+++ resolved
@@ -114,11 +114,7 @@
       - name: Run pytest
         run: |
           source activate          
-<<<<<<< HEAD
-          pip install pytest pytest-benchmark pytest-asyncio nox rich
-=======
           pip install pytest pytest-benchmark pytest-asyncio rdkit-pypi nox rich
->>>>>>> c5c5fdf4
           pytest
 
   run-cli-test-single:
