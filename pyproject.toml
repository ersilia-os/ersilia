--- conflicted
+++ resolved
@@ -51,11 +51,7 @@
 requests = "<=2.31.0"
 numpy = "<=1.26.4"
 setuptools = "^65.0.0"                                      #  added to fix the issue with setuptools
-<<<<<<< HEAD
 isaura = { version = "0.1", optional = true }
-=======
-isaura = { version = "0.1.38", optional = true }
->>>>>>> 7e8cf03e
 aiofiles = "<=24.1.0"
 aiohttp = "<=3.10.9"
 nest_asyncio = "<=1.6.0"
