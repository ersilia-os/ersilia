--- conflicted
+++ resolved
@@ -60,10 +60,7 @@
 sphinx = { version = ">=6.0.0", optional = true }           # for minimum version and support for Python 3.10
 jinja2 = { version = "^3.1.2", optional = true }
 scipy = { version = "<=1.10.0", optional = true }
-<<<<<<< HEAD
-=======
 rdkit-pypi = { version = "*", optional = true }
->>>>>>> c5c5fdf4
 nox = { version = "*", optional = true }
 rich = { version = "*", optional = true }
 
@@ -71,11 +68,7 @@
 # Instead of using poetry dependency groups, we use extras to make it pip installable
 lake = ["isaura"]
 docs = ["sphinx", "jinja2"]
-<<<<<<< HEAD
-test = ["pytest", "pytest-asyncio", "pytest-benchmark", "nox", "rich", "fuzzywuzzy", "scipy"]
-=======
 test = ["pytest", "pytest-asyncio", "pytest-benchmark", "nox", "rich", "fuzzywuzzy", "scipy", "rdkit-pypi"]
->>>>>>> c5c5fdf4
 #all = [lake, docs, test]
 
 [tool.poetry.scripts]
