--- conflicted
+++ resolved
@@ -8,7 +8,6 @@
 homepage = "https://ersilia.io"
 repository = "https://github.com/ersilia-os/ersilia"
 documentation = "https://ersilia.io/model-hub"
-<<<<<<< HEAD
 keywords = [
     "drug-discovery",
     "machine-learning",
@@ -17,24 +16,13 @@
     "global-health",
     "model-hub",
     "infectious-diseases",
-=======
-keywords= ["drug-discovery", "machine-learning", "ersilia", "open-science", "global-health", "model-hub", "infectious-diseases"]
-classifiers=[
-        "Programming Language :: Python :: 3.8",
-        "Programming Language :: Python :: 3.9",
-        "Programming Language :: Python :: 3.10",
-        "Programming Language :: Python :: 3.11",
-        "Programming Language :: Python :: 3.12",
-        "License :: OSI Approved :: GNU General Public License v3 (GPLv3)",
-        "Operating System :: OS Independent",
-        "Topic :: Scientific/Engineering :: Artificial Intelligence",
->>>>>>> 0228bcfb
 ]
 classifiers = [
-    "Programming Language :: Python :: 3.7",
     "Programming Language :: Python :: 3.8",
     "Programming Language :: Python :: 3.9",
     "Programming Language :: Python :: 3.10",
+    "Programming Language :: Python :: 3.11",
+    "Programming Language :: Python :: 3.12",
     "License :: OSI Approved :: GNU General Public License v3 (GPLv3)",
     "Operating System :: OS Independent",
     "Topic :: Scientific/Engineering :: Artificial Intelligence",
@@ -49,18 +37,11 @@
 python = ">=3.8"
 inputimeout = "^1.0.4"
 emoji = "^2.8.0"
-validators = [
-<<<<<<< HEAD
-    { version = "0.20.0", python = "3.7.*" },
-    { version = "~0.21.0", python = ">=3.8" },
-=======
-    {version="~0.21.0", python=">=3.8"},
->>>>>>> 0228bcfb
-]
+validators = [{ version = "~0.21.0", python = ">=3.8" }]
 
 psutil = ">=5.9.0"
-h5py = "^3.7.0" # For compatibility with isaura
-loguru = "^0.6.0" # For compatibility with isaura
+h5py = "^3.7.0"                                             # For compatibility with isaura
+loguru = "^0.6.0"                                           # For compatibility with isaura
 PyYAML = "^6.0.1"
 dockerfile-parse = "^2.0.1"
 tqdm = "^4.66.1"
@@ -69,35 +50,18 @@
 boto3 = "^1.28.40"
 requests = "<=2.31.0"
 numpy = "<=1.26.4"
-<<<<<<< HEAD
-pyairtable = [
-    { version = "<2", markers = "python_version == '3.7'" },
-    { version = "<3", markers = "python_version > '3.7'" },
-]
+setuptools = "^65.0.0"                                      #  added to fix the issue with setuptools
 isaura = { version = "0.1", optional = true }
 aiofiles = "<=24.1.0"
 aiohttp = "<=3.10.9"
+nest_asyncio = "<=1.6.0"
 pytest = { version = "^7.4.0", optional = true }
 pytest-asyncio = { version = "<=0.24.0", optional = true }
 pytest-benchmark = { version = "<=4.0.0", optional = true }
 fuzzywuzzy = { version = "^0.18.0", optional = true }
-sphinx = { version = ">=5.3.0", optional = true }
+sphinx = { version = ">=6.0.0", optional = true }           # for minimum version and support for Python 3.10
 jinja2 = { version = "^3.1.2", optional = true }
 scipy = { version = "<=1.10.0", optional = true }
-=======
-setuptools = "^65.0.0"  #  added to fix the issue with setuptools
-isaura = {version="0.1", optional=true}
-aiofiles = "<=24.1.0"
-aiohttp = "<=3.10.9"
-pytest = {version = "^7.4.0", optional = true}
-pytest-asyncio = {version = "<=0.24.0", optional = true}
-pytest-benchmark = {version = "<=4.0.0", optional = true}
-fuzzywuzzy = {version = "^0.18.0", optional = true}
-sphinx = {version = ">=6.0.0", optional = true} # for minimum version and support for Python 3.10
-jinja2 = {version = "^3.1.2", optional = true}
-scipy = {version = "<=1.10.0", optional = true}
->>>>>>> 0228bcfb
-
 
 [tool.poetry.extras]
 # Instead of using poetry dependency groups, we use extras to make it pip installable
