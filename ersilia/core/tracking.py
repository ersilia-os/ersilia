from datetime import datetime
import json
import pandas as pd
<<<<<<< HEAD
import tracemalloc
import tempfile
import logging
import boto3
from botocore.exceptions import ClientError
import os
=======
import os

PERSISTENT_FILE_PATH = os.path.abspath("current_session.txt")


def read_csv(file):
    # reads csv file and returns Pandas dataframe
    return pd.read_csv(file)


def read_json(result):
    data = json.load(result)
    return data


def open_persistent_file(model_id):
    with open(PERSISTENT_FILE_PATH, "w") as f:
        f.write("Session started for model: {0}\n".format(model_id))


def write_persistent_file(contents):
    # Only write to file if it already exists (we're meant to be tracking this run)
    if os.path.isfile(PERSISTENT_FILE_PATH):
        with open(PERSISTENT_FILE_PATH, "a") as f:
            f.write(f"{contents}\n")


def close_persistent_file():
    # Make sure the file actually exists before we try renaming
    if os.path.isfile(PERSISTENT_FILE_PATH):
        new_file_path = os.path.join(
            os.path.dirname(PERSISTENT_FILE_PATH),
            datetime.now().strftime("%Y-%m-%d%_H-%M-%S.txt"),
        )
        os.rename(PERSISTENT_FILE_PATH, new_file_path)

>>>>>>> 48fdd2ca

class RunTracker:
    """
    This class will be responsible for tracking model runs. It calculates the desired metadata based on a model's
    inputs, outputs, and other run-specific features, before uploading them to Ersilia's Splunk dashboard.

    NOTE: Currently, the Splunk connection is not set up. For now, we will print tracking results to the console.
    """

    def __init__(self):
        self.time_start = None

    # function to be called before model is run
    def start_tracking(self):
        self.time_start = datetime.now()

    def sample_df(self, df, num_rows, num_cols):
        """
        Returns a sample of the dataframe, with the specified number of rows and columns.
        """
        return df.sample(num_rows, axis=0).sample(num_cols, axis=1)

    def stats(self, result):
        dat = read_csv(result)

        # drop first two columns (key, input)
        dat = dat.drop(["key", "input"], axis=1)

        # calculate and print statistics
        stats = {}
        for column in dat:
            column_stats = {}
            column_stats["mean"] = dat[column].mean()
            if len(dat[column].mode()) == 1:
                column_stats["mode"] = dat[column].mode().iloc[0]
            else:
                column_stats["mode"] = None
            column_stats["min"] = dat[column].min()
            column_stats["max"] = dat[column].max()
            column_stats["std"] = dat[column].std()

            stats[column] = column_stats

        return stats

    def get_file_sizes(self, input_df, output_df):
        input_size = input_df.memory_usage(deep=True).sum() / 1024
        output_size = output_df.memory_usage(deep=True).sum() / 1024

        input_avg_row_size = input_size / len(input_df)
        output_avg_row_size = output_size / len(output_df)

        return {
            "input_size": input_size,
            "output_size": output_size,
            "avg_input_size": input_avg_row_size,
            "avg_output_size": output_avg_row_size,
        }

    def track(self, input, result, meta):
        """
        Tracks the results after a model run.
        """
        json_dict = {}
        input_dataframe = read_csv(input)
        result_dataframe = read_csv(result)

        json_dict["input_dataframe"] = input_dataframe.to_dict()
        json_dict["result_dataframe"] = result_dataframe.to_dict()

        json_dict["meta"] = meta

        model_id = meta["metadata"].get("Identifier", "Unknown")
        json_dict["model_id"] = model_id

        time = datetime.now() - self.time_start
        json_dict["time_taken"] = str(time)

        # checking for mismatched types
        nan_count = result_dataframe.isna().sum()
        json_dict["nan_count"] = nan_count.to_dict()

        json_dict["check_types"] = self.check_types(result_dataframe, meta["metadata"])

        json_dict["stats"] = self.stats(result)

        json_dict["file_sizes"] = self.get_file_sizes(input_dataframe, result_dataframe)

        json_object = json.dumps(json_dict, indent=4)
        print("\nJSON Dictionary:\n", json_object)

        # log results to persistent tracking file
        write_persistent_file(json_object)

    def check_types(self, resultDf, metadata):
        typeDict = {"float64": "Float", "int64": "Int"}
        count = 0

        # ignore key and input columns
        dtypesLst = resultDf.loc[:, ~resultDf.columns.isin(["key", "input"])].dtypes

        for i in dtypesLst:
            if typeDict[str(i)] != metadata["Output Type"][0]:
                count += 1

        if len(dtypesLst) > 1 and metadata["Output Shape"] != "List":
            print("Not right shape. Expected List but got Single")
            correct_shape = False
        elif len(dtypesLst) == 1 and metadata["Output Shape"] != "Single":
            print("Not right shape. Expected Single but got List")
            correct_shape = False
        else:
            print("Output is correct shape.")
            correct_shape = True

        print("Output has", count, "mismatched types.\n")

<<<<<<< HEAD
    def read_json(self, result):
        data = json.load(result)
        self.log_to_console(result)
        return data
    
    def start(self):
        tracemalloc.start()
        self.time_start = tracemalloc.get_traced_memory()[0]
    
    def track_memory(self):
        peak_memory = tracemalloc.get_traced_memory()[1] - self.time_start
        print(f"Peak memory: {peak_memory}")
        tracemalloc.stop()


def write_file(dict):
    str = json.dump(dict)
    tmp = tempfile.NamedTemporaryFile()

    with open(tmp.name, 'w') as f:
        f.write(str)

def upload_file(file_name, bucket, object_name=None):
    """Upload a file to an S3 bucket

    :param file_name: File to upload
    :param bucket: Bucket to upload to
    :param object_name: S3 object name. If not specified then file_name is used
    :return: True if file was uploaded, else False
    """

    # If S3 object_name was not specified, use file_name
    if object_name is None:
        object_name = datetime.now().strftime("%Y-%m-%d-%H-%M-%S") + '-' + os.path.basename(file_name)

    # Upload the file
    s3_client = boto3.client('s3')
    try:
        response = s3_client.upload_file(file_name, bucket, object_name)
    except ClientError as e:
        logging.error(e)
        return False
    return True
=======
        return {"mismatched_types": count, "correct_shape": correct_shape}
>>>>>>> 48fdd2ca
<|MERGE_RESOLUTION|>--- conflicted
+++ resolved
@@ -1,14 +1,11 @@
 from datetime import datetime
 import json
 import pandas as pd
-<<<<<<< HEAD
 import tracemalloc
 import tempfile
 import logging
 import boto3
 from botocore.exceptions import ClientError
-import os
-=======
 import os
 
 PERSISTENT_FILE_PATH = os.path.abspath("current_session.txt")
@@ -45,7 +42,6 @@
         )
         os.rename(PERSISTENT_FILE_PATH, new_file_path)
 
->>>>>>> 48fdd2ca
 
 class RunTracker:
     """
@@ -163,21 +159,16 @@
 
         print("Output has", count, "mismatched types.\n")
 
-<<<<<<< HEAD
-    def read_json(self, result):
-        data = json.load(result)
-        self.log_to_console(result)
-        return data
-    
+        return {"mismatched_types": count, "correct_shape": correct_shape}
+
     def start(self):
         tracemalloc.start()
         self.time_start = tracemalloc.get_traced_memory()[0]
-    
+
     def track_memory(self):
         peak_memory = tracemalloc.get_traced_memory()[1] - self.time_start
         print(f"Peak memory: {peak_memory}")
         tracemalloc.stop()
-
 
 def write_file(dict):
     str = json.dump(dict)
@@ -206,7 +197,4 @@
     except ClientError as e:
         logging.error(e)
         return False
-    return True
-=======
-        return {"mismatched_types": count, "correct_shape": correct_shape}
->>>>>>> 48fdd2ca
+    return True