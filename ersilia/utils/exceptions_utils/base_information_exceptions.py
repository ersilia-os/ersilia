--- conflicted
+++ resolved
@@ -314,12 +314,9 @@
             ", ".join(_read_default_fields("Deployment"))
         )
         ErsiliaError.__init__(self, self.message, self.hints)
-<<<<<<< HEAD
-=======
 
 class ReleaseBaseInformationError(ErsiliaError):
     def __init__(self):
         self.message = "Release field error"
         self.hints = "Release must be a valid semantic version"
-        ErsiliaError.__init__(self, self.message, self.hints)
->>>>>>> 28fd0150
+        ErsiliaError.__init__(self, self.message, self.hints)