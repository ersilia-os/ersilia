import asyncio
import nest_asyncio
import aiohttp
import urllib.parse
import requests
from functools import lru_cache
from ..logging import logger

try:
    from chembl_webresource_client.unichem import unichem_client as unichem
except:
    unichem = None
try:
    from rdkit import Chem
    from rdkit import RDLogger

    RDLogger.DisableLog("rdApp.*")
except:
    Chem = None

from ...default import UNPROCESSABLE_INPUT

nest_asyncio.apply()

class CompoundIdentifier(object):
    def __init__(self, local=True, concurrency_limit=10, cache_maxsize=128):
        if local:
            self.Chem = Chem
        else:
            self.Chem = None
        self.unichem = unichem
        self.default_type = "smiles"
        self.input_header_synonyms = set(["smiles", "input"])
        self.key_header_synonyms = set(["inchikey", "key"])
        # The APIs have the worst rate limitation so its better not to increase more than 10
        self.concurrency_limit = concurrency_limit
        self.cache_maxsize = cache_maxsize
        # defining the cache to be dynamic
        self._pubchem_smiles_to_inchikey = lru_cache(maxsize=self.cache_maxsize)(
            self._pubchem_smiles_to_inchikey
        )
        self._nci_smiles_to_inchikey = lru_cache(maxsize=self.cache_maxsize)(
            self._nci_smiles_to_inchikey
        )
        self.chemical_identifier_resolver = lru_cache(maxsize=self.cache_maxsize)(
            self.chemical_identifier_resolver
        )
        self.convert_smiles_to_inchikey_with_rdkit = lru_cache(
            maxsize=self.cache_maxsize
        )(self.convert_smiles_to_inchikey_with_rdkit)

    def is_input_header(self, h):
        return h.lower() in self.input_header_synonyms

    def is_key_header(self, h):
        return h.lower() in self.key_header_synonyms

    def _is_smiles(self, text):
        if not isinstance(text, str) or not text.strip():
            return False  
        if self.Chem is None:
<<<<<<< HEAD
            return self._pubchem_smiles_to_inchikey(text) is not None
=======
            return asyncio.run(self._process_pubchem_inchikey(text)) is not None
>>>>>>> 3060d5d0
        else:
            mol = self.Chem.MolFromSmiles(text)
            return mol is not None

    async def _process_pubchem_inchikey(self, text):
        async with aiohttp.ClientSession() as session:
            return await self._pubchem_smiles_to_inchikey(session, text)
            
    @staticmethod
    def _is_inchikey(text):
        if len(text) != 27:
            return False
        comp = text.split("-")
        if len(comp) != 3:
            return False
        if len(comp[0]) != 14 or len(comp[1]) != 10 or len(comp[2]) != 1:
            return False
        for c in comp:
            for x in c:
                if not x.isalpha():
                    return False
        return True

    def guess_type(self, text):
        if not isinstance(text, str) or not text.strip() or text == UNPROCESSABLE_INPUT:
            return UNPROCESSABLE_INPUT
        if self._is_inchikey(text):
            return "inchikey"
        if self._is_smiles(text):
            return "smiles"
        return UNPROCESSABLE_INPUT

    def unichem_resolver(self, inchikey):
        if Chem is None or unichem is None:
            return None
        try:
            ret = self.unichem.inchiFromKey(inchikey)
        except:
            return None
        inchi = ret[0]["standardinchi"]
        mol = self.Chem.inchi.MolFromInchi(inchi)
        return self.Chem.MolToSmiles(mol)

    @staticmethod
    def chemical_identifier_resolver(identifier):
        """Returns SMILES string of a given identifier, using NCI tool"""
        if not identifier or not isinstance(identifier, str):
            return UNPROCESSABLE_INPUT
        identifier = urllib.parse.quote(identifier)
        url = "https://cactus.nci.nih.gov/chemical/structure/{0}/smiles".format(
            identifier
        )
        req = requests.get(url)
        if req.status_code != 200:
            return None
        return req.text

    @staticmethod
    async def _pubchem_smiles_to_inchikey(session, smiles):
        """
        Fetch InChIKey for a single SMILES using PubChem API asynchronously.
        The cache is used to store the results of the requests for unique SMILES.
        """
        identifier = urllib.parse.quote(smiles)
        url = f"https://pubchem.ncbi.nlm.nih.gov/rest/pug/compound/smiles/{identifier}/property/InChIKey/json"
        try:
            async with session.get(url) as response:
                if response.status != 200:
                    return None
                data = await response.json()
                return data["PropertyTable"]["Properties"][0]["InChIKey"]
        except Exception as e:
            return None

        
    @staticmethod
    async def _nci_smiles_to_inchikey(session, smiles):
        """
        Fetch InChIKey for a single SMILES using NCI asynchronously.
        The cache is used to store the results of the requests for unique SMILES.
        """
        identifier = urllib.parse.quote(smiles)
        url = "https://pubchem.ncbi.nlm.nih.gov/rest/pug/compound/smiles/{0}/property/InChIKey/json".format(
            identifier
        )
        try:
            async with session.get(url) as response:
                if response.status != 200:
                    return None
                text = await response.text()
                return text.split("=")[1]
        except Exception as e:
            logger.info(f"Failed to fetch InChIKey from NCI for {smiles}: {e}")
            return None
    
    def convert_smiles_to_inchikey_with_rdkit(self, smiles):
        """
        Converts a SMILES string to an InChIKey using RDKit.
        The results are cached to improve performance.
        """
        if not self.Chem:
            return None

        try:
            mol = self.Chem.MolFromSmiles(smiles)
            if mol is None:
                raise ValueError(f"Invalid SMILES string: {smiles}")
            inchi = self.Chem.rdinchi.MolToInchi(mol)[0]
            inchikey = self.Chem.rdinchi.InchiToInchiKey(inchi)
            return inchikey
        except Exception as e:
            logger.info(f"RDKit failed to convert SMILES {smiles}: {e}")
            return None

    async def process_smiles(self, smiles, semaphore, session, result_list):
        async with semaphore:  # high performance resource manager
            inchikey = self.convert_smiles_to_inchikey_with_rdkit(smiles)

            if inchikey is None:
                inchikey = await self._pubchem_smiles_to_inchikey(session, smiles)
                if inchikey:
                    logger.info("Inchikey converted using PUBCHEM")

            if inchikey is None:
                inchikey = self._nci_smiles_to_inchikey(smiles)
                if inchikey:
                    logger.info("Inchikey converted using NCI")

            if inchikey:
                result_list.append({"key": inchikey, "input": smiles, "text": smiles})
            else:
                logger.info(f"No InChIKey found for SMILES {smiles}. Skipping.")

    async def encode_batch(self, smiles_list):
        result_list = []
        semaphore = asyncio.Semaphore(self.concurrency_limit)
        async with aiohttp.ClientSession() as session:
            tasks = []
            for _, smiles in enumerate(smiles_list):
                tasks.append(
                    self.process_smiles(smiles, semaphore, session, result_list)
                )

            await asyncio.gather(*tasks)

        return result_list

    def encode(self, smiles):
            """Get InChIKey of compound based on SMILES string"""
            if not isinstance(smiles, str) or not smiles.strip() or smiles == UNPROCESSABLE_INPUT:
                return UNPROCESSABLE_INPUT

            if self.Chem is None:
                async def fetch_inchikeys():
                    async with aiohttp.ClientSession() as session:
                        inchikey = await self._pubchem_smiles_to_inchikey(session, smiles)
                        if inchikey:
                            return inchikey
                        inchikey = await self._nci_smiles_to_inchikey(session, smiles)
                        return inchikey

                inchikey = asyncio.run(fetch_inchikeys())
            else:
                try:
                    mol = self.Chem.MolFromSmiles(smiles)
                    if mol is None:
                        return UNPROCESSABLE_INPUT
                    inchi = self.Chem.rdinchi.MolToInchi(mol)[0]
                    if inchi is None:
                        return UNPROCESSABLE_INPUT
                    inchikey = self.Chem.rdinchi.InchiToInchiKey(inchi)
                except:
                    inchikey = None
            return inchikey if inchikey else UNPROCESSABLE_INPUT
    
    def validate_smiles(self, smiles):
            return smiles.strip() != "" and Chem.MolFromSmiles(smiles) is not None

Identifier = CompoundIdentifier<|MERGE_RESOLUTION|>--- conflicted
+++ resolved
@@ -59,11 +59,7 @@
         if not isinstance(text, str) or not text.strip():
             return False  
         if self.Chem is None:
-<<<<<<< HEAD
-            return self._pubchem_smiles_to_inchikey(text) is not None
-=======
             return asyncio.run(self._process_pubchem_inchikey(text)) is not None
->>>>>>> 3060d5d0
         else:
             mol = self.Chem.MolFromSmiles(text)
             return mol is not None
