--- conflicted
+++ resolved
@@ -841,11 +841,7 @@
             extension = "json"
         else:
             extension = None
-<<<<<<< HEAD
-        self.logger.info("Adapting fastapi")
-=======
         self.logger.debug(f"Extension: {extension}")
->>>>>>> ff51328b
         df = self._to_dataframe(result, model_id)
         self.logger.info("After df")
         delimiters = {"csv": ",", "tsv": "\t"}
