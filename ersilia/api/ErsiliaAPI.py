--- conflicted
+++ resolved
@@ -23,11 +23,4 @@
         print(f"Model {self.model_id} closed.")
     
     def info(self):
-<<<<<<< HEAD
-        info.info()
-
-    # def example():
-    #     example.example(model, n_samples=5, random=True, deterministic=True)
-=======
-        info.info(model_id)
->>>>>>> 3d3e76fe
+        info.info(self.model_id)