import os
import sys
import tempfile

import pandas as pd

from ... import ErsiliaModel
from ...core.session import Session
from ..echo import echo


def validate_input_output_types(input, output):
    if not (isinstance(input, list)) or (isinstance(input, str) and input.endswith(".csv")):
        echo(
            "Input format invalid. Please provide a string, list, and or .csv input instead.",
            fg="red",
            bold=True,
        )
        sys.exit(1)
    if output is not None and not any(
        [output.endswith(ext) for ext in (".csv", ".h5", ".json")]
    ):
        echo(
            "This output type is not allowed in Ersilia. A valid output types are .csv, .h5 or .json",
            fg="red",
            bold=True,
        )
        sys.exit(1)

def run(model_id, input, output, batch_size=100):
    """
    Runs the current model on a list of SMILES strings and
    returns the prediction as a pandas data frame.

    Args
    ----
    input: a list or a path to a CSV file containing SMILES strings.
    batch_size: number of SMILES to process per batch
    
    Returns
    -------
    function
        The run command function to be used by the API.
        A pandas df with the predictions.

    """
    validate_input_output_types(input,output)
    session = Session(config_json=None)
    model_id = session.current_model_id()
    service_class = session.current_service_class()
    if model_id is None:
        print(
            "No model seems to be served. Please run 'ersilia serve ...' before.",
            fg="red",
        )
        return

    if type(input) == str or isinstance(input, list):
        input_df = pd.DataFrame({"input": input})
        input_file = tempfile.NamedTemporaryFile(mode="w+t", encoding="utf-8", suffix=".csv", delete=False)
        input_df.to_csv(input_file.name, index=False)
        input_file.flush()
    if output is None:
        output_path = os.path.join(os.getcwd(), "output_results.csv")
    else:
        output_path = str(output)
    mdl = ErsiliaModel(
                model_id,
                output_source=output_path,
                service_class=service_class,
                config_json=None,
    )
    result = mdl.run(input=input_file.name, output=output_path, batch_size=batch_size)
    if type(input) == str or isinstance(input, list):
<<<<<<< HEAD
        os.remove(input_file)

    mdl.run(input=input_file.name, output=output_path, batch_size=batch_size)
    #result = mdl.run(input=input_file.name, output=output_path, batch_size=batch_size)
=======
        os.remove(input_file.name)
>>>>>>> fac02022

    print(
        f"✅ The output successfully generated in {output_path} file!",
    )<|MERGE_RESOLUTION|>--- conflicted
+++ resolved
@@ -72,14 +72,7 @@
     )
     result = mdl.run(input=input_file.name, output=output_path, batch_size=batch_size)
     if type(input) == str or isinstance(input, list):
-<<<<<<< HEAD
-        os.remove(input_file)
-
-    mdl.run(input=input_file.name, output=output_path, batch_size=batch_size)
-    #result = mdl.run(input=input_file.name, output=output_path, batch_size=batch_size)
-=======
         os.remove(input_file.name)
->>>>>>> fac02022
 
     print(
         f"✅ The output successfully generated in {output_path} file!",
