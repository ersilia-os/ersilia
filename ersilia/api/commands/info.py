--- conflicted
+++ resolved
@@ -4,7 +4,6 @@
 
 
 def info(model_id):
-<<<<<<< HEAD
     """
     Provides information about a specified model.
 
@@ -20,15 +19,10 @@
     function: The info command function to be used by the API.
     str: Confirmation message on success or warning message on failure.
 
+    Raises
+    -------
+    RuntimeError: If no model was served in the current session.
     """
-    # Provides information about the current model.
-
-    # Displays info using the InformationDisplayer class
-=======
-    # Provides infomration about the current model.
-
-    # Displays info using the InformationDisplayer class?
->>>>>>> 27463c3a
     session = Session(config_json=None)
     service_class = session.current_service_class()
     if model_id is None:
