--- conflicted
+++ resolved
@@ -64,10 +64,7 @@
             with open(os.path.join(self.path, INFORMATION_FILE), "r") as f:
                 info = json.load(f)
                 return info
-<<<<<<< HEAD
-=======
-
->>>>>>> 08508e67
+
         except FileNotFoundError:
             self.logger.debug(
                 f"Error: File '{INFORMATION_FILE}' not found in the path '{self.path}'"
@@ -298,10 +295,6 @@
                     result[idx] = item[list(item.keys())[0]]
 
         assert len(input_data) == len(result)
-<<<<<<< HEAD
-
-=======
->>>>>>> 08508e67
         with open(output_data, "w") as f:
             writer = csv.writer(f)
             writer.writerow(self.header)
