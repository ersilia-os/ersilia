import asyncio
import csv
import importlib
import json
import os
import time

import nest_asyncio
import requests

from .. import ErsiliaBase
from ..default import (
    API_SCHEMA_FILE,
    DEFAULT_API_NAME,
    EXAMPLE_STANDARD_INPUT_CSV_FILENAME,
    EXAMPLE_STANDARD_OUTPUT_CSV_FILENAME,
    INFORMATION_FILE,
    PREDEFINED_EXAMPLE_OUTPUT_FILES,
)
from ..io.output import GenericOutputAdapter
from ..store.api import InferenceStoreApi
from ..store.utils import OutputSource
from ..utils.echo import echo

MAX_INPUT_ROWS_STANDARD = 1000

nest_asyncio.apply()


class StandardCSVRunApi(ErsiliaBase):
    """
    Class for running standard CSV API. An API that performs few checks on the input data.

    Parameters
    ----------
    model_id : str
        The ID of the model to be used.
    url : str
        The URL of the API.
    config_json : dict, optional
        Configuration settings in JSON format.

    Examples
    --------
    .. code-block:: python
        model_id = "eosxxxx"
        url = "http://0.0.0.0:15221/run"
        api = StandardCSVRunApi(model_id, url)
        input_data = "path/to/input.csv"
        output_data = "path/to/output.csv"
        result = api.post(input_data, output_data)
    """

    def __init__(self, model_id, url, config_json=None):
        ErsiliaBase.__init__(self, config_json=config_json, credentials_json=None)
        self.logger.info(
            "You are running the app with a standard runner. Beware that this runner does not do as many checks on the input as the conventional runner: use it at your own risk."
        )
        self.model_id = model_id
        # TODO WHY? Why can't we init with a cleaner url?
        if url[-1] == "/":
            self.url = url[:-1]
        else:
            self.url = url
        self.logger.debug("Standard API processor started at {0}".format(self.url))
        self.api_name = DEFAULT_API_NAME
        self.path = os.path.abspath(self._model_path(self.model_id))
        self.standard_input_csv = os.path.join(
            self.path, EXAMPLE_STANDARD_INPUT_CSV_FILENAME
        )
        self.standard_output_csv = os.path.join(
            self.path, EXAMPLE_STANDARD_OUTPUT_CSV_FILENAME
        )
        metadata = self._read_information_file()
        self.input_type = self._read_field_from_metadata(metadata, "Input")
        self.input_shape = self._read_field_from_metadata(metadata, "Input Shape")
        self.logger.debug("This is the input type: {0}".format(self.input_type))
        self.encoder = self.get_identifier_object_by_input_type()
        # TODO This whole validate_smiles thing can go away since we already handle this in the encoder
        self.generic_adapter = GenericOutputAdapter(model_id=self.model_id)

        self.header = self.get_expected_output_header()
        if self.header is not None:
            self.logger.debug(
                "This is the expected header (max 10): {0}".format(self.header[:10])
            )
        else:
            schema_keys, _, _, _, _ = self.generic_adapter._resolve_schema_metadata(
                model_id
            )
            self.header = schema_keys
            self.logger.debug("Expected header could not be determined from file")

    def _read_information_file(self):
        try:
            with open(os.path.join(self.path, INFORMATION_FILE), "r") as f:
                info = json.load(f)
                return info
        except FileNotFoundError:
            self.logger.debug(
                f"Error: File '{INFORMATION_FILE}' not found in the path '{self.path}'"
            )
        except json.JSONDecodeError:
            self.logger.debug(
                f"Error: Failed to parse JSON in file '{INFORMATION_FILE}'"
            )
        except Exception as e:
            self.logger.debug(f"An unexpected error occurred: {e}")

    def _read_field_from_metadata(self, meta, field):
        if not meta:
            self.logger.error("No metadata given")
            return None
        if "metadata" in meta and field in meta["metadata"]:
            return meta["metadata"][field]
        elif "card" in meta and field in meta["card"]:
            return meta["card"][field]
        else:
            self.logger.error(f"Neither 'metadata' nor 'card' contains '{field}' key.")
            if field == "Input Shape":
                self.logger.debug("Assuming input shape is Single")
                return "Single"

    def get_identifier_object_by_input_type(self):
        """
        Get the identifier object by input type.

        Returns
        -------
        object
            The identifier object.
        """
        identifier_module_path = "ersilia.utils.identifiers.{0}".format(
            self.input_type[0].lower()
        )
        identifier_object = importlib.import_module(identifier_module_path).Identifier()
        return identifier_object

    def _is_input_file_too_long(self, input_data):
        with open(input_data, "r") as f:
            reader = csv.reader(f)
            next(reader)
            c = 0
            for _ in reader:
                c += 1
                if c > MAX_INPUT_ROWS_STANDARD:
                    return True
        return False

    def is_input_type_standardizable(self):
        """
        Check if the input type is standardizable.

        Returns
        -------
        bool
            True if the input type is standardizable, False otherwise.
        """
        if self.input_type and self.input_shape:
            if self.input_type[0] == "Compound" and self.input_shape == "Single":
                return True
        return False

    def is_output_type_standardizable(self):
        """
        Check if the output type is standardizable.

        Returns
        -------
        bool
            True if the output type is standardizable, False otherwise.
        """
        api_schema_file_path = os.path.join(self.path, API_SCHEMA_FILE)
        try:
            with open(api_schema_file_path, "r") as f:
                api_schema = json.load(f)
        except (FileNotFoundError, json.JSONDecodeError):
            return False

        meta = api_schema.get(DEFAULT_API_NAME)
        if not meta or len(meta.get("output", {})) != 1:
            return False

        return True

    def is_output_csv_file(self, output_data):
        """
        Check if the output data is a CSV file.

        Parameters
        ----------
        output_data : str
            The output data to check.

        Returns
        -------
        bool
            True if the output data is a CSV file, False otherwise.
        """
        if type(output_data) != str:
            return False
        if not output_data.endswith(".csv"):
            return False
        return True

    def get_expected_output_header(self):
        """
        Calculate the expected output header from the predefined example files or the standard output file.

        Returns
        -------
        List | None
           Returns the header which is a list of column names, or None if the header could not be determined.
        """
        file = None
        for pf in PREDEFINED_EXAMPLE_OUTPUT_FILES:
            if os.path.exists(os.path.join(self.path, pf)):
                file = os.path.join(self.path, pf)
                self.logger.debug(
                    f"Determining header from predefined example output file: {pf}"
                )
                break

        if file is None:
            return None

        if not file and os.path.exists(self.standard_output_csv):
            file = self.standard_output_csv
            self.logger.debug(
                f"Determining header from standard output file: {self.standard_output_csv}"
            )

        try:
            with open(file, "r") as f:
                reader = csv.reader(f)
                header = next(reader)
                if (
                    header[0:2]
                    != [
                        "key",
                        "input",
                    ]
                ):  # Slicing doesn't raise an error even if the list does not have 2 elements
                    header = ["key", "input"] + header
            return header
        except (FileNotFoundError, StopIteration):
            self.logger.error(f"Could not determine header from file {file}")
            return None

    def serialize_to_json_three_columns(self, input_data):
        """
        Serialize data to JSON with three columns.

        Parameters
        ----------
        input_data : str
            The input data file path.

        Returns
        -------
        list
            The serialized JSON data.
        """
        json_data = []
        with open(input_data, "r") as f:
            reader = csv.reader(f)
            next(reader)
            for row in reader:
                json_data += [{"key": row[0], "input": row[1], "text": row[2]}]
        return json_data

    def serialize_to_json_two_columns(self, input_data):
        """
        Serialize data to JSON with two columns.

        Parameters
        ----------
        input_data : str
            The input data file path.

        Returns
        -------
        list
            The serialized JSON data.
        """
        json_data = []
        with open(input_data, "r") as f:
            reader = csv.reader(f)
            next(reader)
            for row in reader:
                json_data += [{"key": row[0], "input": row[1], "text": row[1]}]
        return json_data

    def serialize_to_json_one_column(self, input_data):
        """
        Serialize data to JSON with one column.

        Parameters
        ----------
        input_data : str
            The input data file path.

        Returns
        -------
        list
            The serialized JSON data.
        """
        json_data = []
        with open(input_data, "r") as f:
            reader = csv.reader(f)
            next(reader)
            for row in reader:
                key = self.encoder.encode(row[0])
                json_data += [{"key": key, "input": row[0], "text": row[0]}]
        return json_data

    async def async_serialize_to_json_one_column(self, input_data):
        """
        Asynchronously serialize data to JSON with one column.

        Parameters
        ----------
        input_data : str
            The input data file path.

        Returns
        -------
        list
            The serialized JSON data.
        """
        smiles_list = self.get_list_from_csv(input_data)
        smiles_list = [smiles for smiles in smiles_list]
        json_data = await self.encoder.encode_batch(smiles_list)
        return json_data

    def get_list_from_csv(self, input_data):
        """
        Get a list from a CSV file.

        Parameters
        ----------
        input_data : str
            The input data file path.

        Returns
        -------
        list
            The list of data from the CSV file.
        """
        smiles_list = []
        with open(input_data, mode="r") as file:
            reader = csv.DictReader(file)
            header = reader.fieldnames
            key = header[0] if len(header) == 1 else header[1]
            for row in reader:
                smiles = row.get(key)
                smiles_list.append(smiles)
        return smiles_list

    def serialize_to_json(self, input_data):
        """
            Serialize input data to JSON format.

            Parameters
        ----------
            input_data : str | list
                Input data which can be a file path, a SMILES string, or a list of SMILES strings.

            Returns
            -------
            list
                List of dictionaries containing serialized input data.
        """
        if isinstance(input_data, str) and os.path.isfile(input_data):
            with open(input_data, "r") as f:
                reader = csv.reader(f)
                h = next(reader)
            if len(h) == 1:
                self.logger.debug("One column found in input")
                return asyncio.run(self.async_serialize_to_json_one_column(input_data))
            elif len(h) == 2:
                self.logger.debug("Two columns found in input")
                return self.serialize_to_json_two_columns(input_data=input_data)
            elif len(h) == 3:
                self.logger.debug("Three columns found in input")
                return self.serialize_to_json_three_columns(input_data=input_data)
            else:
                self.logger.info(
                    "More than three columns found in input! This is not standard."
                )
                return None
        else:
            raise ValueError(
                "Input must be either a file path (string), a SMILES string, or a list of SMILES strings."
            )

    def is_amenable(self, output):
        """
        Check if the input and output data are amenable for a standard run.

        Parameters
        ----------
        output_data : str
            The output data to check.

        Returns
        -------
        bool
            True if the request is amenable for a standard run, False otherwise.
        """
        if not self.is_input_type_standardizable():
            self.logger.debug(
                "Not amenable for standard run: input type not standardizable"
            )
            return False
        if not self.is_output_type_standardizable():
            self.logger.debug(
                "Not amenable for standard run: output type not standardizable"
            )
            return False
        self.logger.debug("It seems amenable for standard run")
        return True

    def _serialize_output(self, result, output, model_id, api_name):
        self.generic_adapter._adapt_generic(result, output, model_id, api_name)

    def _post_batch(self, url, input_batch):
        if not input_batch:
            return []

        try:
            response = requests.post(url, json=input_batch)
            self.logger.debug("Status code: {0}".format(response.status_code))
            response.raise_for_status()
            result = response.json()
            return result
        except Exception as e:
            self.logger.error(
                "Error processing batch of size {}: {}".format(len(input_batch), e)
            )
            if len(input_batch) == 1:
                if self.header is not None:
                    empty_values = [None] * len(self.header)
                    empty_values = [{k: v for k in self.header for v in empty_values}]
                    return empty_values
                else:
                    return [None]
            mid = len(input_batch) // 2
            left_results = self._post_batch(url, input_batch[:mid])
            right_results = self._post_batch(url, input_batch[mid:])
            return left_results + right_results

    def post(self, input, output, batch_size, output_source):
        """
        Post input data to the API in batches and get the output data.
        Finally, create a CSV file with the combined results.

        Parameters
        ----------
        input : str | list
            Input data which can be a file path, a SMILES string, or a list of SMILES strings.
        output : str
            Path to the output CSV file.
        batch_size : int
            Number of items per batch.
        output_source : OutputSource, optional
            Source of the output data. Default is OutputSource.LOCAL_ONLY.

        Returns
        -------
        str | None
            Path to the output CSV file if successful, None otherwise.
        """
        input_data = self.serialize_to_json(input)
        if OutputSource.is_precalculation_enabled(output_source):
            store = InferenceStoreApi(
                model_id=self.model_id, output=output, output_source=output_source
            )
            return store.get_precalculations(input_data)

        url = f"{self.url}/{self.api_name}"

        if not isinstance(input_data, list):
            input_data = [input_data]

        st = time.perf_counter()

        self.logger.info("Waiting for the server to respond...")
        results, meta = self._fetch_result(input_data, url, batch_size)
        self.logger.info("The server has responded")
        self.logger.info("Standardizing output...")
        results = self._standardize_output(input_data, results, output, meta)
        et = time.perf_counter()
        self.logger.info(f"All batches processed in {et - st:.4f} seconds")

        self._serialize_output(
            json.dumps(results), output, self.model_id, self.api_name
        )
        matchs = self._same_row_count(input, results)
        if not matchs:
            raise Exception(
                "Inputs and outputs are not matching! Please refrain from using the results. Try again, removing bad smiles!"
            )
        ft = time.perf_counter()
        self.logger.info(f"Output is being generated within: {ft - st:.5f} seconds")
        echo(f"Output is being generated within: {ft - st:.5f} seconds")
        return output

    def _fetch_result(self, input_data, url, batch_size):
        total, overall_results, meta = len(input_data), [], None
        for i in range(0, total, batch_size):
            batch = input_data[i : i + batch_size]
            st = time.perf_counter()
            echo(f"Running batch {i // batch_size + 1}")
            batch = [d["input"] for d in batch]
            response = self._post_batch(url, batch)
            et = time.perf_counter()
            self.logger.info(
                f"Batch {i // batch_size + 1} response fetched within: {et - st:.4f} seconds"
            )
<<<<<<< HEAD
            echo(
                f"Batch {i // batch_size + 1} response fetched within: {et - st:.4f} seconds"
            )
            if response.status_code == 200:
                response = response.json()
                if "result" in response:
                    self.logger.warning("Result is in batch")
                    batch_result = response["result"]
                    meta = response["meta"] if "meta" in response else meta
                    overall_results.extend(batch_result)
                else:
                    overall_results.extend(response)
=======
            if "result" in response:
                self.logger.warning("Result is in batch")
                batch_result = response["result"]
                meta = response["meta"] if "meta" in response else meta
                overall_results.extend(batch_result)
>>>>>>> f7d4ccf4

            else:
                overall_results.extend(response)

            if "meta" in response:
                self.logger.info("Deleting meta")
                del response["meta"]
        return overall_results, meta

    def _standardize_output(self, input_data, results, output, meta):
        results = [res for res in results]

        _results = []
        key = "outcome" if meta is None else meta["outcome"][0]
        keys = (
            [key]
            if "outcome" in key or (meta is not None and len(meta["outcome"]) == 1)
            else meta["outcome"]
        )
        for inp, out in zip(input_data, results):
            if out is not None:
                _v = list(out.values() if not isinstance(out, list) else out)
            else:
                _v = [out] * len(self.header) if self.header is not None else [out]
            if out is not None:
                _k = (
                    [out.keys() if not isinstance(out, list) else out]
                    if (not isinstance(out, list) and "outcome" not in out.keys())
                    else keys
                )
            else:
                _k = self.header if self.header is not None else keys

            has_dict_keys = self._contains_dict_keys(_k)
            key_ = list(_k[0]) if has_dict_keys else _k
            _output = {k: v for k, v in zip(key_, _v)}
            _results.append({"input": inp, "output": _output})
        return _results

    def _contains_dict_keys(self, lst):
        dict_keys_type = type({}.keys())
        return any(isinstance(x, dict_keys_type) for x in lst)

    def _same_row_count(self, inputs, results, include_header=False):
        def cnt(f):
            with open(f, newline="") as fp:
                n = sum(1 for _ in csv.reader(fp))
            return n if include_header else max(n - 1, 0)

        return cnt(inputs) == len(results)<|MERGE_RESOLUTION|>--- conflicted
+++ resolved
@@ -518,7 +518,6 @@
             self.logger.info(
                 f"Batch {i // batch_size + 1} response fetched within: {et - st:.4f} seconds"
             )
-<<<<<<< HEAD
             echo(
                 f"Batch {i // batch_size + 1} response fetched within: {et - st:.4f} seconds"
             )
@@ -531,13 +530,11 @@
                     overall_results.extend(batch_result)
                 else:
                     overall_results.extend(response)
-=======
             if "result" in response:
                 self.logger.warning("Result is in batch")
                 batch_result = response["result"]
                 meta = response["meta"] if "meta" in response else meta
                 overall_results.extend(batch_result)
->>>>>>> f7d4ccf4
 
             else:
                 overall_results.extend(response)
