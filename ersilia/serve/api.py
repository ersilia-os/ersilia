import collections
import csv
import json
<<<<<<< HEAD
import collections
import asyncio
=======
import os
>>>>>>> 5fa3bd8e
import time

import requests

from .. import ErsiliaBase, logger
from ..io.input import GenericInputAdapter
from ..io.output import GenericOutputAdapter
from ..lake.interface import IsauraInterface
from ..utils.exceptions_utils.api_exceptions import InputFileNotFoundError
from ..utils.cache import RedisClient
from ..utils.logging import make_temp_dir
from .schema import ApiSchema


class Api(object):
    """
    Class to interact with the API for a given model.

    Parameters
    ----------
    model_id : str
        The ID of the model.
    url : str
        The URL of the API.
    api_name : str
        The name of the API.
    save_to_lake : bool
        Whether to save results to the data lake.
    config_json : dict
        Configuration in JSON format.

    Examples
    --------
    .. code-block:: python

        api = Api(
            model_id="eosxxxx",
            url="http://0.0.0.0:25512/",
            api_name="run",
            save_to_lake=True,
            config_json={},
        )
        result = api.post(
            input="input.json",
            output="output.csv",
            batch_size=10,
        )
    """

    def __init__(self, model_id, url, api_name, save_to_lake, config_json):
        self.config_json = config_json
        self.model_id = model_id
        self.input_adapter = GenericInputAdapter(
            model_id=self.model_id, config_json=config_json
        )
        self.output_adapter = GenericOutputAdapter(
            model_id=self.model_id, config_json=config_json
        )
        self.lake = IsauraInterface(
            model_id=model_id, api_name=api_name, config_json=config_json
        )
        self.redis_client = RedisClient()
        self.save_to_lake = save_to_lake
        if url[-1] == "/":
            self.url = url[:-1]
        else:
            self.url = url
        self.api_name = api_name
        self.logger = logger
        self.logger.debug(
            "API {0}:{1} initialized at URL {2}".format(model_id, api_name, url)
        )
        try:
            self._empty_output = ApiSchema(
                model_id=model_id, config_json=None
            ).empty_output_by_api(api_name=api_name)
        except:
            self.logger.info("No empty output available")
            self._empty_output = None
        if self._is_during_fetch():
            self._do_sleep = True
        else:
            self._do_sleep = False

    def _is_during_fetch(self):
        base = ErsiliaBase(config_json=self.config_json, credentials_json=None)
        path = os.path.join(
            base._get_bundle_location(model_id=self.model_id), "status.json"
        )
        if not os.path.exists(path):
            return True
        with open(path, "r") as f:
            data = json.load(f)
        if data["done"]:
            return False
        else:
            return True

    def __result_returner(self, result, output):
        if output is None:
            return self.output_adapter.adapt(
                result, output, model_id=self.model_id, api_name=self.api_name
            )
        else:
            self.logger.debug("Working on output: {0}".format(output))
            self.output_adapter.adapt(
                result, output, model_id=self.model_id, api_name=self.api_name
            )
            return [{"output": output}]

    def _do_post(self, input, output):
        url = "{0}/{1}".format(self.url, self.api_name)
        if self._do_sleep:
            time.sleep(3)
        response = requests.post(url, json=input)
        self.logger.debug("Status code: {0}".format(response.status_code))
        if response.status_code == 200:
            result_ = response.json()
            result_ = self.output_adapter.refactor_response(result_)
            result = []
            for i, o in zip(input, result_):
                result += [{"input": i, "output": o}]
            result = json.dumps(result, indent=4)
            return self.__result_returner(result, output)
        else:
            self.logger.error("Status Code: {0}".format(response.status_code))
            return None

    def _post(self, input, output):
        result = self._do_post(input, output)
        if result is None and self._batch_size > 1 and len(input) > 1:
            self.logger.warning(
                "Batch prediction didn't seem to work. Doing predictions one by one..."
            )
            result = []
            for inp_one in input:
                r = self._do_post([inp_one], output=None)
                if r is None:
                    r = [{"input": inp_one, "output": self._empty_output}]
                else:
                    r = json.loads(r)
                result += r
            result = json.dumps(result, indent=4)
            result = self.__result_returner(result, output)
        if result is None and len(input) == 1:
            result = [{"input": input[0], "output": self._empty_output}]
            result = json.dumps(result, indent=4)
            result = self.__result_returner(result, output)
        return result

    def post(self, input, output, batch_size):
        """
        Post input data to the API and get the result.

        Parameters
        ----------
        input : str
            The input data file or data.
        output : str
            The output data file.
        batch_size : int
            The batch size for processing.

        Yields
        ------
        dict
            The result of the API call.
        """
        if self._is_input_file(input):
            if not os.path.exists(input):
                raise InputFileNotFoundError(file_name=input)
        self.logger.debug("Posting to {0}".format(self.api_name))
        self.logger.debug("Batch size {0}".format(batch_size))
        self.logger.info(f"Input: {input}") 
        unique_input, mapping = self._unique_input(input)
        self.logger.info(f"Unique input: {unique_input}: Mapping: {mapping}")
        results_ = asyncio.run(self._get_precomputed(unique_input, mapping, batch_size))
        self.logger.debug("Done with unique posting")
        sorted_idxs = sorted(results_.keys())
        results = [results_[i] for i in sorted_idxs]
        if output is not None:
            results = json.dumps(results)
            self.output_adapter.adapt(
                results, output, model_id=self.model_id, api_name=self.api_name
            )
            for o in [output]:
                yield o
        else:
            for result in results:
                yield result

    async def _get_precomputed(self, input_data, mapping, batch_size):
        try:
            await self.redis_client.check_redis_server()
        except ConnectionError as e:
            self.logger.error(e)
            return
        self.redis_client.set_model_id(self.model_id)

        computed_results = await self.redis_client.get_conv_computed_result(
            input_data, self._post_unique_input, mapping, batch_size
        )
        await self.redis_client.close()
        return computed_results
    
    def _post_unique_input(self, batch_size, unique_input, mapping):
    
        results_ = {}
        for res in self.post_unique_input(
            input=unique_input, output=None, batch_size=batch_size
        ):
            self.logger.info(f"Result: {res}")
            self.logger.info(f"Key mapping: {mapping[res['input']['key']]}")
            for i in mapping[res["input"]["key"]]:
                results_[i] = res
        return results_

    def meta(self):
        """
        Get metadata from the output adapter.

        Returns
        -------
        dict
            Metadata information.
        """
        return self.output_adapter.meta()

    def post_only_calculations(self, input, output, batch_size):
        """
        Post input data to the API and get the result, performing only calculations.

        Parameters
        ----------
        input : str
            The input data file or data.
        output : str
            The output data file.
        batch_size : int
            The batch size for processing.

        Yields
        ------
        dict
            The result of the API call.
        """
        self._batch_size = batch_size
        if output is not None:
            tmp_folder = make_temp_dir(prefix="ersilia-")
            fmt = output.split(".")[-1]
            output_base = ".".join(os.path.basename(output).split(".")[:-1])
            i = 0
            subfiles = []
            for input in self.input_adapter.adapt(input, batch_size=batch_size):
                subfile = os.path.join(
                    tmp_folder, "{0}-chunk-{1}.{2}".format(output_base, i, fmt)
                )
                self._post(input, subfile)
                subfiles += [subfile]
                i += 1
            self.output_adapter.merge(subfiles, output)
            for o in [output]:
                yield o
        else:
            for input in self.input_adapter.adapt(input, batch_size=batch_size):
                result = json.loads(self._post(input, output))
                for r in result:
                    yield r

    def post_only_reads(self, input, output, batch_size):
        """
        Post input data to the API and get the result, performing only reads.

        Parameters
        ----------
        input : str
            The input data file or data.
        output : str
            The output data file.
        batch_size : int
            The batch size for processing.

        Yields
        ------
        dict
            The result of the API call.
        """
        self._batch_size = batch_size
        if output is not None:
            tmp_folder = make_temp_dir(prefix="ersilia-")
            fmt = output.split(".")[-1]
            output_base = ".".join(os.path.basename(output).split(".")[:-1])
            i = 0
            subfiles = []
            for input in self.input_adapter.adapt(input, batch_size=batch_size):
                subfile = os.path.join(
                    tmp_folder, "{0}-chunk-{1}.{2}".format(output_base, i, fmt)
                )
                self._post_reads(input, subfile)
                subfiles += [subfile]
                i += 1
            self.output_adapter.merge(subfiles, output)
            for o in [output]:
                yield o
        else:
            for input in self.input_adapter.adapt(input, batch_size=batch_size):
                result = json.loads(self._post_reads(input, output))
                for r in result:
                    yield r

    def post_amenable_to_h5(self, input, output, batch_size):
        """
        Post input data to the API and get the result, handling HDF5 serialization.

        Parameters
        ----------
        input : str
            The input data file or data.
        output : str
            The output data file.
        batch_size : int
            The batch size for processing.

        Yields
        ------
        dict
            The result of the API call.
        """
        self.logger.debug(
            "Checking for already available calculations in the data lake"
        )
        tmp_folder = make_temp_dir(prefix="ersilia-")
        done_input = os.path.join(tmp_folder, "done_input.csv")
        todo_input = os.path.join(tmp_folder, "todo_input.csv")
        cur_idx = 0
        for input in self.input_adapter.adapt(input, batch_size=batch_size):
            self.logger.debug("Inspecting {0}...".format(cur_idx))
            done, todo = self.lake.done_todo(input)
            self._write_done_todo_file(cur_idx, done_input, done)
            self._write_done_todo_file(cur_idx, todo_input, todo)
            cur_idx += len(done) + len(todo)
        if self.__is_empty_file(done_input):
            done_output = None
        else:
            done_output = os.path.join(tmp_folder, "done_output.json")
        if self.__is_empty_file(todo_input):
            todo_output = None
        else:
            todo_output = os.path.join(tmp_folder, "todo_output.json")
        if done_output is not None:
            self.logger.debug("Reading from data well of {0}".format(self.model_id))
            for _ in self.post_only_reads(
                input=done_input, output=done_output, batch_size=batch_size
            ):
                continue
        if todo_output is not None:
            self.logger.debug("Calculating using model {0}".format(self.model_id))
            self.logger.debug("Saving in {0}".format(todo_output))
            for _ in self.post_only_calculations(
                input=todo_input, output=todo_output, batch_size=batch_size
            ):
                continue

            with open(todo_output, "r") as f:
                results = json.load(f)
            if self.save_to_lake:
                self.logger.debug("Saving calculations in the lake")
                self.lake.write(results)

        self.logger.debug("Rearranging and returning")
        results = []
        for result in self._process_done_todo_results(
            done_input, todo_input, done_output, todo_output
        ):
            results += [result]
        if output is not None:
            results = json.dumps(results)
            self.output_adapter.adapt(
                results, output, model_id=self.model_id, api_name=self.api_name
            )
            for o in [output]:
                yield o
        else:
            for result in results:
                yield result

    def post_unique_input(self, input, output, batch_size):
        """
        Post unique input data to the API and get the result.

        Parameters
        ----------
        input : str
            The input data file or data.
        output : str
            The output data file.
        batch_size : int
            The batch size for processing.

        Yields
        ------
        dict
            The result of the API call.
        """
        schema = ApiSchema(model_id=self.model_id, config_json=self.config_json)
        if (
            not schema.isfile()
            or not schema.is_h5_serializable(api_name=self.api_name)
            or not self.lake.is_available
        ):
            for res in self.post_only_calculations(input, output, batch_size):
                yield res
        else:
            for res in self.post_amenable_to_h5(input, output, batch_size):
                yield res

    def _is_input_file(self, input):
        if type(input) is str:
            if input.endswith(".csv"):
                return True
            if input.endswith(".tst"):
                return True
            if input.endswith(".json"):
                return True
            if input.endswith(".txt"):
                return True
        return False

    def _unique_input(self, input):
        mapping = collections.defaultdict(list)
        unique_input = []
        for i, inp in enumerate(self.input_adapter.adapt_one_by_one(input)):
            key = inp["key"]
            if key not in mapping:
                unique_input += [inp]
            mapping[key] += [i]
        return unique_input, mapping

    def _write_done_todo_file(self, cur_idx, filename, data):
        with open(filename, "a+") as f:
            writer = csv.writer(f)
            for d in data:
                idx = cur_idx + d["idx"]
                key = d["key"]
                inp = d["input"]
                txt = d["text"]
                writer.writerow([idx, key, inp, txt])

    def _process_done_todo_results(
        self, done_input, todo_input, done_output, todo_output
    ):
        mapping = {}
        if done_output is not None:
            with open(done_input, "r") as f:
                reader = csv.reader(f)
                for i, r in enumerate(reader):
                    mapping[int(r[0])] = (i, True)
            with open(done_output, "r") as f:
                done_output_data = json.load(f)
        else:
            done_output_data = {}
        if todo_output is not None:
            with open(todo_input, "r") as f:
                reader = csv.reader(f)
                for i, r in enumerate(reader):
                    mapping[int(r[0])] = (i, False)
            with open(todo_output, "r") as f:
                todo_output_data = json.load(f)
        else:
            todo_output_data = {}
        for j in range(len(mapping)):
            i, is_done = mapping[j]
            if is_done:
                yield done_output_data[i]
            else:
                yield todo_output_data[i]

    @staticmethod
    def __is_empty_file(filename):
        if os.stat(filename).st_size == 0:
            return True
        else:
            return False<|MERGE_RESOLUTION|>--- conflicted
+++ resolved
@@ -1,12 +1,8 @@
+import asyncio
 import collections
 import csv
 import json
-<<<<<<< HEAD
-import collections
-import asyncio
-=======
 import os
->>>>>>> 5fa3bd8e
 import time
 
 import requests
@@ -15,8 +11,8 @@
 from ..io.input import GenericInputAdapter
 from ..io.output import GenericOutputAdapter
 from ..lake.interface import IsauraInterface
+from ..utils.cache import RedisClient
 from ..utils.exceptions_utils.api_exceptions import InputFileNotFoundError
-from ..utils.cache import RedisClient
 from ..utils.logging import make_temp_dir
 from .schema import ApiSchema
 
@@ -180,7 +176,7 @@
                 raise InputFileNotFoundError(file_name=input)
         self.logger.debug("Posting to {0}".format(self.api_name))
         self.logger.debug("Batch size {0}".format(batch_size))
-        self.logger.info(f"Input: {input}") 
+        self.logger.info(f"Input: {input}")
         unique_input, mapping = self._unique_input(input)
         self.logger.info(f"Unique input: {unique_input}: Mapping: {mapping}")
         results_ = asyncio.run(self._get_precomputed(unique_input, mapping, batch_size))
@@ -211,9 +207,8 @@
         )
         await self.redis_client.close()
         return computed_results
-    
+
     def _post_unique_input(self, batch_size, unique_input, mapping):
-    
         results_ = {}
         for res in self.post_unique_input(
             input=unique_input, output=None, batch_size=batch_size
