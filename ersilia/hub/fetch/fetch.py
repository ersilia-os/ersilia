--- conflicted
+++ resolved
@@ -258,13 +258,8 @@
         except StandardModelExampleError:
             self.logger.debug("Standard model example failed, deleting artifacts")
             do_delete = yes_no_input(
-<<<<<<< HEAD
                 "Do you want to delete the model artifacts? [Y/n]", 
                 default_answer="n")
-=======
-                "Do you want to delete the model artifacts? [Y/n]", default_answer="Y"
-            )
->>>>>>> 39c83796
             if do_delete:
                 md = ModelFullDeleter(overwrite=False)
                 md.delete(model_id)
