"""Fetch model from the Ersilia Model Hub"""

import json
import os
import time
<<<<<<< HEAD
import base64
# from riya import 
from numpy import subtract
=======
>>>>>>> 3e9aad09

from ... import ErsiliaBase
from ... import logger
from .actions.prepare import ModelPreparer
from .actions.get import ModelGetter
from .actions.lake import LakeGetter
from .actions.pack import ModelPacker
from .actions.toolize import ModelToolizer
from .actions.content import CardGetter
from .actions.check import ModelChecker
from .actions.sniff import ModelSniffer

from ...utils.terminal import run_command
from ...utils.config import Secrets

from . import STATUS_FILE, DONE_TAG


class ModelFetcher(ErsiliaBase):
    def __init__(
        self,
        config_json=None,
        credentials_json=None,
        overwrite=True,
        mode=None,
        pip=False,
        dockerize=False,
    ):
        ErsiliaBase.__init__(
            self, config_json=config_json, credentials_json=credentials_json
        )
        self.overwrite = overwrite
        self.mode = mode
        self.do_pip = pip
        if self.mode == "docker":
            self.logger.debug("When packing mode is docker, dockerization is mandatory")
            dockerize = True
        self.do_docker = dockerize
        self.progress = {}

    def _prepare(self):
        mp = ModelPreparer(
            model_id=self.model_id,
            overwrite=self.overwrite,
            config_json=self.config_json,
        )
        mp.prepare()

    def _get(self):
        mg = ModelGetter(self.model_id, self.config_json)
        mg.get()

    def _lake(self):
        ml = LakeGetter(self.model_id, self.config_json)
        ml.get()

    def _pack(self):
        mp = ModelPacker(self.model_id, self.mode, self.config_json)
        mp.pack()

    def _toolize(self):
        mt = ModelToolizer(self.model_id, self.config_json)
        mt.toolize(do_pip=self.do_pip, do_docker=self.do_docker)

    def _content(self):
        cg = CardGetter(self.model_id, self.config_json)
        cg.get()

    def _check(self):
        mc = ModelChecker(self.model_id, self.config_json)
        mc.check()

    def _sniff(self):
        sn = ModelSniffer(self.model_id, self.config_json)
        sn.sniff()

    def _success(self):
        done = {DONE_TAG: True}
        status_file = os.path.join(self._dest_dir, self.model_id, STATUS_FILE)
        with open(status_file, "w") as f:
            json.dump(done, f, indent=4)

    def _fetchtime(self):
        ts = time.time()
        with open("fetched_models.txt","a") as file:
            file.write(self.model_id)
            file.write(',')
            file.write(str(ts))
            file.write('\n')

    def fetch(self, model_id):
        self.model_id = model_id

        self.progress["step0_seconds"] = time.time()
        self._prepare()

        self.progress["step1_seconds"] = time.time()
        print("step 1 done: {}s".format(self.progress["step1_seconds"] - self.progress["step0_seconds"]))

        self._get()
        self.progress["step2_seconds"] = time.time()
        print("step 2 done: {}s".format(self.progress["step2_seconds"] - self.progress["step1_seconds"]))

        self._pack()
        self.progress["step3_seconds"] = time.time()
        print("step 3 done: {}s".format(self.progress["step3_seconds"]-self.progress["step2_seconds"]))

        self._toolize()
        self.progress["step4_seconds"] = time.time()
        print("step 4 done: {}s".format(self.progress["step4_seconds"] - self.progress["step3_seconds"]))
        
        self._content()
        self.progress["step5_seconds"] = time.time()
        print("step 5 done: {}s".format(self.progress["step5_seconds"] - self.progress["step4_seconds"]))

        self._check()
        self.progress["step6_seconds"] = time.time()
        print("step 6 done: {}s".format(self.progress["step6_seconds"] - self.progress["step5_seconds"]))
        
        self._sniff()
        self.progress["step7_seconds"] = time.time()
        print("step 7 done: {}s".format(self.progress["step7_seconds"] - self.progress["step6_seconds"]))

        self._success()
<<<<<<< HEAD
        print("Fetching {0} done in time: {1}s".format(model_id, abs(self.progress["step7_seconds"]-self.progress["step0_seconds"])))
        for i in reversed(range(1, len(self.progress))):
            self.progress["step{0}_seconds".format(i)] -= self.progress["step{0}_seconds".format(i-1)]

        with open("METADATA.json", "w") as outfile:
            json.dump({model_id: {"progress": self.progress}}, outfile)

        content = base64.b64encode(json.dumps(self.progress).encode('utf-8'))
        data = json.dumps({"message":"[update] METADATA from Ersilia","content": str(content)})
        token = "GITHUB_ACCESS_TOKEN"
        cmd = 'curl -X PUT -H "Accept: application/vnd.github.v3+json" -H "Authorization: token {0}" https://api.github.com/repos/ersilia-os/{1}/contents/METADATA.json -d {2}'.format(token, self.model_id, data)
        run_command(cmd)

        # print("Progress times for each step in seconds", self.progress)
=======
        # self._fetchtime()
        logger.info("Fetching {0} done successfully".format(model_id))
>>>>>>> 3e9aad09
<|MERGE_RESOLUTION|>--- conflicted
+++ resolved
@@ -3,12 +3,6 @@
 import json
 import os
 import time
-<<<<<<< HEAD
-import base64
-# from riya import 
-from numpy import subtract
-=======
->>>>>>> 3e9aad09
 
 from ... import ErsiliaBase
 from ... import logger
@@ -133,7 +127,6 @@
         print("step 7 done: {}s".format(self.progress["step7_seconds"] - self.progress["step6_seconds"]))
 
         self._success()
-<<<<<<< HEAD
         print("Fetching {0} done in time: {1}s".format(model_id, abs(self.progress["step7_seconds"]-self.progress["step0_seconds"])))
         for i in reversed(range(1, len(self.progress))):
             self.progress["step{0}_seconds".format(i)] -= self.progress["step{0}_seconds".format(i-1)]
@@ -147,8 +140,4 @@
         cmd = 'curl -X PUT -H "Accept: application/vnd.github.v3+json" -H "Authorization: token {0}" https://api.github.com/repos/ersilia-os/{1}/contents/METADATA.json -d {2}'.format(token, self.model_id, data)
         run_command(cmd)
 
-        # print("Progress times for each step in seconds", self.progress)
-=======
-        # self._fetchtime()
-        logger.info("Fetching {0} done successfully".format(model_id))
->>>>>>> 3e9aad09
+        # print("Progress times for each step in seconds", self.progress)