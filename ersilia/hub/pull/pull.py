import requests
import subprocess
import tempfile
import os
import re

from ... import ErsiliaBase
from ...utils.terminal import yes_no_input, run_command
from ... import throw_ersilia_exception
from ...utils.exceptions_utils.pull_exceptions import (
    DockerImageNotAvailableError,
    DockerConventionalPullError,
)

from ...utils.docker import SimpleDocker
from ...default import DOCKERHUB_ORG, DOCKERHUB_LATEST_TAG

PULL_IMAGE = os.environ.get("PULL_IMAGE", "Y")


class ModelPuller(ErsiliaBase):
    def __init__(self, model_id, overwrite=None, config_json=None):
        ErsiliaBase.__init__(self, config_json=config_json, credentials_json=None)
        self.simple_docker = SimpleDocker()
        self.model_id = model_id
        self.image_name = "{0}/{1}:{2}".format(
            DOCKERHUB_ORG, self.model_id, DOCKERHUB_LATEST_TAG
        )
        self.overwrite = overwrite

    def is_available_locally(self):
        is_available = self.simple_docker.exists(
            DOCKERHUB_ORG, self.model_id, DOCKERHUB_LATEST_TAG
        )
        if is_available:
            self.logger.debug("Image {0} is available locally".format(self.image_name))
            return True
        else:
            self.logger.debug(
                "Image {0} is not available locally".format(self.image_name)
            )
            return False

    def is_available_in_dockerhub(self):
        url = "https://hub.docker.com/v2/repositories/{0}/{1}/tags/{2}".format(
            DOCKERHUB_ORG, self.model_id, DOCKERHUB_LATEST_TAG
        )
        response = requests.get(url)
        if response.status_code == 200:
            self.logger.debug(
                "The docker image {0} exists in DockerHub".format(self.image_name)
            )
            return True
        else:
            self.logger.debug(
                "The docker image {0} does not exist in DockerHub".format(
                    self.image_name
                )
            )
            return False

    def _delete(self):
        self.logger.debug(
            "Deleting locally available image {0}".format(self.image_name)
        )
        self.simple_docker.delete(
            org=DOCKERHUB_ORG, img=self.model_id, tag=DOCKERHUB_LATEST_TAG
        )

    def _get_size_of_local_docker_image_in_mb(self):
        try:
            image_name = "{0}/{1}:{2}".format(
                DOCKERHUB_ORG, self.model_id, DOCKERHUB_LATEST_TAG
            )
            result = subprocess.check_output(
                ["docker", "image", "inspect", image_name, "--format", "{{.Size}}"]
            )
            # Convert bytes to MB
            size_in_mb = int(result.strip()) / (1024 * 1024)
            return size_in_mb
        except subprocess.CalledProcessError:
            self.logger.warning("Image not found locally")
            return None

    @throw_ersilia_exception
    def pull(self):
        if self.is_available_locally():
            if self.overwrite is None:
                do_pull = yes_no_input(
                    "Requested image {0} is available locally. Do you still want to fetch it? [Y/n]".format(
                        self.model_id
                    ),
                    default_answer=PULL_IMAGE,
                )
            elif self.overwrite:
                do_pull = True
            else:
                do_pull = False
            if not do_pull:
                self.logger.info("Skipping pulling the image")
                return
            self._delete()
        else:
            self.logger.debug("Docker image of the model is not available locally")
        if self.is_available_in_dockerhub():
            self.logger.debug(
                "Pulling image {0} from DockerHub...".format(self.image_name)
            )
            try:
                self.logger.debug(
                    "Trying to pull image {0}/{1}".format(DOCKERHUB_ORG, self.model_id)
                )
                tmp_file = os.path.join(
                    tempfile.mkdtemp(prefix="ersilia-"), "docker_pull.log"
                )
                self.logger.debug("Keeping logs of pull in {0}".format(tmp_file))
                run_command(
                    "docker pull {0}/{1}:{2} > {3} 2>&1".format(
                        DOCKERHUB_ORG, self.model_id, DOCKERHUB_LATEST_TAG, tmp_file
                    )
                )
                with open(tmp_file, "r") as f:
                    pull_log = f.read()
                    self.logger.debug(pull_log)
<<<<<<< HEAD
                if re.search(r"no match.*platform.*manifest", pull_log):
                    self.logger.warning(
                        "No matching manifest for image {0}".format(self.model_id)
                    )
=======
                if re.search(r"no match.*manifest", pull_log):
                    self.logger.warning("No matching manifest for image {0}".format(self.model_id))
>>>>>>> f44a03ea
                    raise DockerConventionalPullError(model=self.model_id)
                self.logger.debug("Image pulled succesfully!")
            except DockerConventionalPullError:
                self.logger.warning(
                    "Conventional pull did not work, Ersilia is now forcing linux/amd64 architecture"
                )
                run_command(
                    "docker pull {0}/{1}:{2} --platform linux/amd64".format(
                        DOCKERHUB_ORG, self.model_id, DOCKERHUB_LATEST_TAG
                    )
                )
            size = self._get_size_of_local_docker_image_in_mb()
            if size:
                self.logger.debug("Size of image {0} MB".format(size))
            else:
                self.logger.warning("Could not obtain size of image")
            # except: #TODO add better error
            #    raise DockerImageArchitectureNotAvailableError(model=self.model_id)
        else:
            self.logger.info("Image {0} is not available".format(self.image_name))
            raise DockerImageNotAvailableError(model=self.model_id)<|MERGE_RESOLUTION|>--- conflicted
+++ resolved
@@ -122,15 +122,10 @@
                 with open(tmp_file, "r") as f:
                     pull_log = f.read()
                     self.logger.debug(pull_log)
-<<<<<<< HEAD
-                if re.search(r"no match.*platform.*manifest", pull_log):
+                if re.search(r"no match.*manifest", pull_log):
                     self.logger.warning(
                         "No matching manifest for image {0}".format(self.model_id)
                     )
-=======
-                if re.search(r"no match.*manifest", pull_log):
-                    self.logger.warning("No matching manifest for image {0}".format(self.model_id))
->>>>>>> f44a03ea
                     raise DockerConventionalPullError(model=self.model_id)
                 self.logger.debug("Image pulled succesfully!")
             except DockerConventionalPullError:
