import asyncio
import os
import re
import subprocess

import requests

from ... import ErsiliaBase, throw_ersilia_exception
from ...default import DOCKERHUB_LATEST_TAG, DOCKERHUB_ORG
from ...utils.docker import SimpleDocker
from ...utils.exceptions_utils.pull_exceptions import (
    DockerConventionalPullError,
    DockerImageNotAvailableError,
)
<<<<<<< HEAD

from ...utils.docker import SimpleDocker, model_image_version_reader
from ...default import DOCKERHUB_ORG, DOCKERHUB_LATEST_TAG
=======
>>>>>>> c41fb346
from ...utils.logging import make_temp_dir
from ...utils.terminal import run_command, yes_no_input

PULL_IMAGE = os.environ.get("PULL_IMAGE", "Y")


class ModelPuller(ErsiliaBase):
    """
    ModelPuller is responsible for pulling models from DockerHub.

    Parameters
    ----------
    model_id : str
        The ID of the model to be pulled.
    overwrite : bool, optional
        Whether to overwrite existing files.
    config_json : dict, optional
        Configuration settings for the puller.

    Examples
    --------
    .. code-block:: python

        puller = ModelPuller(
            model_id="eosxxxx", config_json=config
        )
        await puller.async_pull()
    """
<<<<<<< HEAD
    def __init__(self, model_id: str, overwrite: bool = None, config_json: dict = None, docker_tag: str = None):
=======

    def __init__(self, model_id: str, overwrite: bool = None, config_json: dict = None):
>>>>>>> c41fb346
        ErsiliaBase.__init__(self, config_json=config_json, credentials_json=None)
        self.simple_docker = SimpleDocker()
        self.model_id = model_id
        self.docker_tag = docker_tag or DOCKERHUB_LATEST_TAG
        self.image_name = "{0}/{1}:{2}".format(
            DOCKERHUB_ORG, self.model_id, self.docker_tag
        )
        self.overwrite = overwrite

    def is_available_locally(self) -> bool:
        """
        Check if the Docker image is available locally.

        Returns
        -------
        bool
            True if the image is available locally, False otherwise.
        """
        is_available = self.simple_docker.exists(
            DOCKERHUB_ORG, self.model_id, self.docker_tag
        )
        if is_available:
            self.logger.debug("Image {0} is available locally".format(self.image_name))
            return True
        else:
            self.logger.debug(
                "Image {0} is not available locally".format(self.image_name)
            )
            return False

    def is_available_in_dockerhub(self) -> bool:
        """
        Check if the Docker image is available in DockerHub.

        Returns
        -------
        bool
            True if the image is available in DockerHub, False otherwise.
        """
        url = "https://hub.docker.com/v2/repositories/{0}/{1}/tags/{2}".format(
            DOCKERHUB_ORG, self.model_id, self.docker_tag
        )
        response = requests.get(url)
        if response.status_code == 200:
            self.logger.debug(
                "The docker image {0} exists in DockerHub".format(self.image_name)
            )
            return True
        else:
            self.logger.debug(
                "The docker image {0} does not exist in DockerHub".format(
                    self.image_name
                )
            )
            return False

    def _delete(self):
        self.logger.debug(
            "Deleting locally available image {0}".format(self.image_name)
        )
        self.simple_docker.delete(
            org=DOCKERHUB_ORG, img=self.model_id, tag=self.docker_tag
        )

    def _get_size_of_local_docker_image_in_mb(self) -> float:
        try:
            image_name = "{0}/{1}:{2}".format(
                DOCKERHUB_ORG, self.model_id, self.docker_tag
            )
            result = subprocess.check_output(
                ["docker", "image", "inspect", image_name, "--format", "{{.Size}}"]
            )
            # Convert bytes to MB
            size_in_mb = int(result.strip()) / (1024 * 1024)
            return size_in_mb
        except subprocess.CalledProcessError:
            self.logger.warning("Image not found locally")
            return None

    @throw_ersilia_exception()
    async def async_pull(self):
        """
        Asynchronously pull the Docker image.
        """
        if self.is_available_locally():
            if self.overwrite is None:
                do_pull = yes_no_input(
                    "Requested image {0} is available locally. Do you still want to fetch it? [Y/n]".format(
                        self.model_id
                    ),
                    default_answer=PULL_IMAGE,
                )
            elif self.overwrite:
                do_pull = True
            else:
                do_pull = False
            if not do_pull:
                self.logger.info("Skipping pulling the image")
                return
            self._delete()
        else:
            self.logger.debug("Docker image of the model is not available locally")
        if self.is_available_in_dockerhub():
            self.logger.debug(
                "Pulling image {0} from DockerHub...".format(self.image_name)
            )
            try:
                self.logger.debug(
                    "Trying to pull image {0}/{1}".format(DOCKERHUB_ORG, self.model_id)
                )

                pull_command = f"docker pull {DOCKERHUB_ORG}/{self.model_id}:{self.docker_tag}"

                process = await asyncio.create_subprocess_shell(
                    pull_command,
                    stdout=asyncio.subprocess.PIPE,
                    stderr=asyncio.subprocess.PIPE,
                )

                async def log_stream(stream, log_method):
                    async for line in stream:
                        log_method(line.decode().strip())

                await asyncio.gather(
                    log_stream(process.stdout, self.logger.info),
                    log_stream(process.stderr, self.logger.error),
                )

                await process.wait()

                if process.returncode != 0:
                    self.logger.error(
                        f"Pull command failed with return code {process.returncode}"
                    )
                    raise subprocess.CalledProcessError(
                        process.returncode, pull_command
                    )

                self.logger.debug("Image pulled successfully!")

            except DockerConventionalPullError:
                self.logger.warning(
                    "Conventional pull did not work, Ersilia is now forcing linux/amd64 architecture"
                )
                force_pull_command = f"docker pull {DOCKERHUB_ORG}/{self.model_id}:{self.docker_tag} --platform linux/amd64"

                process = await asyncio.create_subprocess_shell(
                    force_pull_command,
                    stdout=asyncio.subprocess.PIPE,
                    stderr=asyncio.subprocess.PIPE,
                )

                await asyncio.gather(
                    log_stream(process.stdout, self.logger.info),
                    log_stream(process.stderr, self.logger.error),
                )

                await process.wait()

                if process.returncode != 0:
                    self.logger.error(
                        f"Forced pull command failed with return code {process.returncode}"
                    )
                    raise subprocess.CalledProcessError(
                        process.returncode, force_pull_command
                    )

                self.logger.debug("Forced pull completed successfully!")

            size = self._get_size_of_local_docker_image_in_mb()
            if size:
                self.logger.debug("Size of image {0} MB".format(size))
            else:
                self.logger.warning("Could not obtain size of image")
            return size
        else:
            self.logger.info("Image {0} is not available".format(self.image_name))
            raise DockerImageNotAvailableError(model=self.model_id)

    @throw_ersilia_exception()
    def pull(self):
        """
        This method pulls the Docker image non-asynchronously.
        """
        if self.is_available_locally():
            if self.overwrite is None:
                do_pull = yes_no_input(
                    "Requested image {0} is available locally. Do you still want to fetch it? [Y/n]".format(
                        self.model_id
                    ),
                    default_answer=PULL_IMAGE,
                )
            elif self.overwrite:
                do_pull = True
            else:
                do_pull = False
            if not do_pull:
                self.logger.info("Skipping pulling the image")
                return
            self._delete()
        else:
            self.logger.debug("Docker image of the model is not available locally")
        if self.is_available_in_dockerhub():
            self.logger.debug(
                "Pulling image {0} from DockerHub...".format(self.image_name)
            )
            try:
                self.logger.debug(
                    "Trying to pull image {0}/{1}".format(DOCKERHUB_ORG, self.model_id)
                )
                tmp_file = os.path.join(
                    make_temp_dir(prefix="ersilia-"), "docker_pull.log"
                )
                self.logger.debug("Keeping logs of pull in {0}".format(tmp_file))
                run_command(
                    "docker pull {0}/{1}:{2} > {3} 2>&1".format(
                        DOCKERHUB_ORG, self.model_id, self.docker_tag, tmp_file
                    )
                )
                with open(tmp_file, "r") as f:
                    pull_log = f.read()
                    self.logger.debug(pull_log)
                if re.search(r"no match.*manifest", pull_log):
                    self.logger.warning(
                        "No matching manifest for image {0}".format(self.model_id)
                    )
                    raise DockerConventionalPullError(model=self.model_id)
                self.logger.debug("Image pulled succesfully!")
            except DockerConventionalPullError:
                self.logger.warning(
                    "Conventional pull did not work, Ersilia is now forcing linux/amd64 architecture"
                )
                run_command(
                    "docker pull {0}/{1}:{2} --platform linux/amd64".format(
                        DOCKERHUB_ORG, self.model_id, self.docker_tag
                    )
                )
            size = self._get_size_of_local_docker_image_in_mb()
            if size:
                self.logger.debug("Size of image {0} MB".format(size))
                # path = os.path.join(self._model_path(self.model_id), MODEL_SIZE_FILE)
                # with open(path, "w") as f:
                #     json.dump({"size": size, "units": "MB"}, f, indent=4)
                # self.logger.debug("Size written to {}".format(path))
            else:
                self.logger.warning("Could not obtain size of image")
            return size
        else:
            self.logger.info("Image {0} is not available".format(self.image_name))
            raise DockerImageNotAvailableError(model=self.model_id)<|MERGE_RESOLUTION|>--- conflicted
+++ resolved
@@ -7,17 +7,11 @@
 
 from ... import ErsiliaBase, throw_ersilia_exception
 from ...default import DOCKERHUB_LATEST_TAG, DOCKERHUB_ORG
-from ...utils.docker import SimpleDocker
+from ...utils.docker import SimpleDocker, model_image_version_reader
 from ...utils.exceptions_utils.pull_exceptions import (
     DockerConventionalPullError,
     DockerImageNotAvailableError,
 )
-<<<<<<< HEAD
-
-from ...utils.docker import SimpleDocker, model_image_version_reader
-from ...default import DOCKERHUB_ORG, DOCKERHUB_LATEST_TAG
-=======
->>>>>>> c41fb346
 from ...utils.logging import make_temp_dir
 from ...utils.terminal import run_command, yes_no_input
 
@@ -46,12 +40,7 @@
         )
         await puller.async_pull()
     """
-<<<<<<< HEAD
     def __init__(self, model_id: str, overwrite: bool = None, config_json: dict = None, docker_tag: str = None):
-=======
-
-    def __init__(self, model_id: str, overwrite: bool = None, config_json: dict = None):
->>>>>>> c41fb346
         ErsiliaBase.__init__(self, config_json=config_json, credentials_json=None)
         self.simple_docker = SimpleDocker()
         self.model_id = model_id
