import click
import json
import types
import time

from . import ersilia_cli
from .. import echo
from ... import ErsiliaModel
from ...core.session import Session
from ...core.tracking import RunTracker


def run_cmd():
    """Create run command"""

    # Example usage: ersilia run -i {INPUT} [-o {OUTPUT} -b {BATCH_SIZE}]
    @ersilia_cli.command(short_help="Run a served model", help="Run a served model")
    @click.option("-i", "--input", "input", required=True, type=click.STRING)
    @click.option(
        "-o", "--output", "output", required=False, default=None, type=click.STRING
    )
    @click.option(
        "-b", "--batch_size", "batch_size", required=False, default=100, type=click.INT
    )
    @click.option(
        "--standard",
        is_flag=True,
        default=False,
        help="Assume that the run is standard and, therefore, do not do so many checks.",
    )
    def run(input, output, batch_size, standard):
        start_time = time.time()
        session = Session(config_json=None)
        model_id = session.current_model_id()
        service_class = session.current_service_class()
<<<<<<< HEAD
        output_source = session.current_output_source()
=======
        track_runs = session.tracking_status()

>>>>>>> 552b053b
        if model_id is None:
            echo(
                "No model seems to be served. Please run 'ersilia serve ...' before.",
                fg="red",
            )
            return

        mdl = ErsiliaModel(
            model_id,
            output_source=output_source,
            service_class=service_class,
            config_json=None,
            track_runs=track_runs,
        )
        result = mdl.run(
            input=input,
            output=output,
            batch_size=batch_size,
            track_run=track_runs,
            try_standard=standard,
        )

        if isinstance(result, types.GeneratorType):
            for result in mdl.run(input=input, output=output, batch_size=batch_size):
                if result is not None:
                    echo(json.dumps(result, indent=4))
                else:
                    echo("Something went wrong", fg="red")
        else:
            echo(result)

        if track_runs:
            """
            Retrieve the time taken to run the model and update the total.
            """
            time_tracker = RunTracker(model_id=model_id, config_json=None)

            time_tracker.update_total_time(model_id=model_id, start_time=start_time)<|MERGE_RESOLUTION|>--- conflicted
+++ resolved
@@ -33,12 +33,9 @@
         session = Session(config_json=None)
         model_id = session.current_model_id()
         service_class = session.current_service_class()
-<<<<<<< HEAD
-        output_source = session.current_output_source()
-=======
         track_runs = session.tracking_status()
 
->>>>>>> 552b053b
+        output_source = session.current_output_source()
         if model_id is None:
             echo(
                 "No model seems to be served. Please run 'ersilia serve ...' before.",
