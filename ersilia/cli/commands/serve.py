import click
import os
from ...utils import tmp_pid_file
from . import ersilia_cli
from .. import echo
from ... import ErsiliaModel
from ..messages import ModelNotFound


def serve_cmd():
    """Creates serve command"""
    # Example usage: ersilia serve {MODEL}
    @ersilia_cli.command(short_help="Serve model", help="Serve model")
    @click.argument("model", type=click.STRING)
    @click.option("--lake/--no-lake", is_flag=True, default=True)
    @click.option("--docker/--no-docker", is_flag=True, default=False)
    def serve(model, lake, docker):
        if docker:
            service_class = "docker"
        else:
            service_class = None
        mdl = ErsiliaModel(model, save_to_lake=lake, service_class=service_class)
        if not mdl.is_valid():
            ModelNotFound(mdl).echo()
        mdl.serve()
        if mdl.url is None:
            echo("No URL found. Service unsuccessful.", fg="red")
            return
        echo(
            ":rocket: Serving model {0}: {1}".format(mdl.model_id, mdl.slug), fg="green"
        )
        echo("")
        echo("   URL: {0}".format(mdl.url), fg="yellow")
        echo("   PID: {0}".format(mdl.pid), fg="yellow")
        echo("   SRV: {0}".format(mdl.scl), fg="yellow")
        echo("")
        echo(":backhand_index_pointing_right: Available APIs:", fg="blue")
        apis = mdl.get_apis()
        for api in apis:
<<<<<<< HEAD
            echo("   - {0}".format(api), fg="blue")
=======
            echo("   - {0}".format(api), fg="blue")
            
        # update last usage time of model in fetched_models.txt, every time it 'serves' 
        ts_str = str(time.time())
        with open("fetched_models.txt") as infile:
            models = dict(csv.reader(infile))
        infile.close()

        print(mdl.model_id, models.keys())
        if mdl.model_id in models.keys():
            models[mdl.model_id] = ts_str

        with open('fetched_models.txt', 'w') as f:
            for key, values in models.items():
                f.write(f"{key},{values}\n")
>>>>>>> 46b379e7
<|MERGE_RESOLUTION|>--- conflicted
+++ resolved
@@ -37,22 +37,4 @@
         echo(":backhand_index_pointing_right: Available APIs:", fg="blue")
         apis = mdl.get_apis()
         for api in apis:
-<<<<<<< HEAD
-            echo("   - {0}".format(api), fg="blue")
-=======
-            echo("   - {0}".format(api), fg="blue")
-            
-        # update last usage time of model in fetched_models.txt, every time it 'serves' 
-        ts_str = str(time.time())
-        with open("fetched_models.txt") as infile:
-            models = dict(csv.reader(infile))
-        infile.close()
-
-        print(mdl.model_id, models.keys())
-        if mdl.model_id in models.keys():
-            models[mdl.model_id] = ts_str
-
-        with open('fetched_models.txt', 'w') as f:
-            for key, values in models.items():
-                f.write(f"{key},{values}\n")
->>>>>>> 46b379e7
+            echo("   - {0}".format(api), fg="blue")