import click

from .. import echo
from . import ersilia_cli
from ... import ErsiliaModel
<<<<<<< HEAD
from ..messages import ModelNotFound, ModelNotInStore
from ...core.tracking import write_persistent_file
from ...store.api import InferenceStoreApi
from ...store.utils import OutputSource, store_has_model
=======
from ..messages import ModelNotFound

>>>>>>> 6b6c6d3f

def serve_cmd():
    """Creates serve command"""

    # Example usage: ersilia serve {MODEL}
    @ersilia_cli.command(short_help="Serve model", help="Serve model")
    @click.argument("model", type=click.STRING)
    @click.option(
        "--output-source",
        type=click.Choice(OutputSource.ALL),
        default=OutputSource.LOCAL_ONLY,
        required=False,
        help=f"Get outputs from locally hosted model only ({OutputSource.LOCAL_ONLY}), \
            from cloud precalculation store only ({OutputSource.CLOUD_ONLY})"
    )
    @click.option("--lake/--no-lake", is_flag=True, default=True)
    @click.option("--docker/--no-docker", is_flag=True, default=False)
    @click.option(
        "--port",
        "-p",
        default=None,
        type=click.INT,
        help="Preferred port to use (integer)",
    )
    # Add the new flag for tracking the serve session
    @click.option(
        "-t",
        "--track",
        "track",
        is_flag=True,
        required=False,
        default=False,
    )
<<<<<<< HEAD
    def serve(model, output_source, lake, docker, port, track):
        start_time = time.time()
=======
    def serve(model, lake, docker, port, track):
>>>>>>> 6b6c6d3f
        if docker:
            service_class = "docker"
        else:
            service_class = None
        if OutputSource.is_cloud(output_source):
            if store_has_model(model_id=model):
                echo("Model {0} found in inference store.".format(model))
            else:
                ModelNotInStore(model).echo()
        mdl = ErsiliaModel(
            model,
            output_source=output_source, save_to_lake=lake,
            service_class=service_class,
            preferred_port=port,
            track_runs=track,
        )
        if not mdl.is_valid():
            ModelNotFound(mdl).echo()

        mdl.serve()
        if mdl.url is None:
            echo("No URL found. Service unsuccessful.", fg="red")
            return
        echo(
            ":rocket: Serving model {0}: {1}".format(mdl.model_id, mdl.slug), fg="green"
        )
        echo("")
        echo("   URL: {0}".format(mdl.url), fg="yellow")
        echo("   PID: {0}".format(mdl.pid), fg="yellow")
        echo("   SRV: {0}".format(mdl.scl), fg="yellow")
        echo("   Output source: {0}".format(mdl.output_source), fg="yellow")
        echo("")
        echo(":backhand_index_pointing_right: To run model:", fg="blue")
        echo("   - run", fg="blue")
        apis = mdl.get_apis()
        if apis != ["run"]:
            echo("")
            echo("   These APIs are also valid:", fg="blue")
            for api in apis:
                if api != "run":
                    echo("   - {0}".format(api), fg="blue")
        echo("")
        echo(":person_tipping_hand: Information:", fg="blue")
        echo("   - info", fg="blue")<|MERGE_RESOLUTION|>--- conflicted
+++ resolved
@@ -3,15 +3,12 @@
 from .. import echo
 from . import ersilia_cli
 from ... import ErsiliaModel
-<<<<<<< HEAD
 from ..messages import ModelNotFound, ModelNotInStore
 from ...core.tracking import write_persistent_file
 from ...store.api import InferenceStoreApi
 from ...store.utils import OutputSource, store_has_model
-=======
 from ..messages import ModelNotFound
 
->>>>>>> 6b6c6d3f
 
 def serve_cmd():
     """Creates serve command"""
@@ -45,12 +42,8 @@
         required=False,
         default=False,
     )
-<<<<<<< HEAD
     def serve(model, output_source, lake, docker, port, track):
         start_time = time.time()
-=======
-    def serve(model, lake, docker, port, track):
->>>>>>> 6b6c6d3f
         if docker:
             service_class = "docker"
         else:
