import click
import time

from .. import echo
from . import ersilia_cli
from ... import ErsiliaModel
<<<<<<< HEAD
from ..messages import ModelNotFound, ModelNotInStore
from ...core.tracking import open_persistent_file
from ...store.api import InferenceStoreApi
from ...store.utils import OutputSource
=======
from ..messages import ModelNotFound
from ...core.tracking import write_persistent_file

>>>>>>> 552b053b

def serve_cmd():
    """Creates serve command"""

    # Example usage: ersilia serve {MODEL}
    @ersilia_cli.command(short_help="Serve model", help="Serve model")
    @click.argument("model", type=click.STRING)
    @click.option(
        "--output-source",
        type=click.Choice(OutputSource.ALL),
        default=OutputSource.LOCAL_ONLY,
        required=False,
        help=f"Get outputs from locally hosted model only ({OutputSource.LOCAL_ONLY}), \
            from cloud precalculation store only ({OutputSource.CLOUD_ONLY})"
            # or from cloud precalculation store first then locally hosted model for any inputs \
            # that haven't been precalculated ({OutputSource.CLOUD_FIRST})"
    )
    @click.option("--lake/--no-lake", is_flag=True, default=True)
    @click.option("--docker/--no-docker", is_flag=True, default=False)
    @click.option(
        "--port",
        "-p",
        default=None,
        type=click.INT,
        help="Preferred port to use (integer)",
    )
    # Add the new flag for tracking the serve session
    @click.option(
        "-t",
        "--track",
        "track",
        is_flag=True,
        required=False,
        default=False,
    )
<<<<<<< HEAD
    def serve(model, output_source, lake, docker, port, track_serve):
=======
    def serve(model, lake, docker, port, track):
        start_time = time.time()
>>>>>>> 552b053b
        if docker:
            service_class = "docker"
        else:
            service_class = None
        if OutputSource.is_cloud(output_source):
            store = InferenceStoreApi(model_id=model)
            if not store.has_model():
                # if output_source == OutputSource.CLOUD_ONLY:
                ModelNotInStore(model).echo()
                # echo(
                #     "Model {0} not found in inference store. Serving model with output-source={1}.".format(model, OutputSource.LOCAL_ONLY),
                #     fg="yellow"
                # )
                # output_source = OutputSource.LOCAL_ONLY
            else:
                echo("Model {0} found in inference store.".format(model))
        mdl = ErsiliaModel(
<<<<<<< HEAD
            model, output_source=output_source, save_to_lake=lake, service_class=service_class, preferred_port=port
=======
            model,
            save_to_lake=lake,
            service_class=service_class,
            preferred_port=port,
            track_runs=track,
>>>>>>> 552b053b
        )
        if not mdl.is_valid():
            ModelNotFound(mdl).echo()

        mdl.serve()
        if mdl.url is None:
            echo("No URL found. Service unsuccessful.", fg="red")
            return
        echo(
            ":rocket: Serving model {0}: {1}".format(mdl.model_id, mdl.slug), fg="green"
        )
        echo("")
        echo("   URL: {0}".format(mdl.url), fg="yellow")
        echo("   PID: {0}".format(mdl.pid), fg="yellow")
        echo("   SRV: {0}".format(mdl.scl), fg="yellow")
        echo("   Output source: {0}".format(mdl.output_source), fg="yellow")
        echo("")
        echo(":backhand_index_pointing_right: To run model:", fg="blue")
        echo("   - run", fg="blue")
        apis = mdl.get_apis()
        if apis != ["run"]:
            echo("")
            echo("   These APIs are also valid:", fg="blue")
            for api in apis:
                if api != "run":
                    echo("   - {0}".format(api), fg="blue")
        echo("")
        echo(":person_tipping_hand: Information:", fg="blue")
        echo("   - info", fg="blue")

        if track:
            """
            Retrieve the time taken in seconds to serve the Model.
            """
            end_time = time.time()
            duration = end_time - start_time
            content = "Total time taken: {0}\n".format(duration)
            write_persistent_file(content, mdl.model_id)<|MERGE_RESOLUTION|>--- conflicted
+++ resolved
@@ -4,16 +4,10 @@
 from .. import echo
 from . import ersilia_cli
 from ... import ErsiliaModel
-<<<<<<< HEAD
 from ..messages import ModelNotFound, ModelNotInStore
-from ...core.tracking import open_persistent_file
+from ...core.tracking import write_persistent_file
 from ...store.api import InferenceStoreApi
 from ...store.utils import OutputSource
-=======
-from ..messages import ModelNotFound
-from ...core.tracking import write_persistent_file
-
->>>>>>> 552b053b
 
 def serve_cmd():
     """Creates serve command"""
@@ -49,12 +43,8 @@
         required=False,
         default=False,
     )
-<<<<<<< HEAD
-    def serve(model, output_source, lake, docker, port, track_serve):
-=======
-    def serve(model, lake, docker, port, track):
+    def serve(model, output_source, lake, docker, port, track):
         start_time = time.time()
->>>>>>> 552b053b
         if docker:
             service_class = "docker"
         else:
@@ -72,15 +62,11 @@
             else:
                 echo("Model {0} found in inference store.".format(model))
         mdl = ErsiliaModel(
-<<<<<<< HEAD
-            model, output_source=output_source, save_to_lake=lake, service_class=service_class, preferred_port=port
-=======
             model,
-            save_to_lake=lake,
+            output_source=output_source, save_to_lake=lake,
             service_class=service_class,
             preferred_port=port,
             track_runs=track,
->>>>>>> 552b053b
         )
         if not mdl.is_valid():
             ModelNotFound(mdl).echo()
