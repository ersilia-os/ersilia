--- conflicted
+++ resolved
@@ -55,10 +55,7 @@
     )
     def catalog(
         local=False,
-<<<<<<< HEAD
-=======
         hub=False,
->>>>>>> 08508e67
         file_name=None,
         browser=False,
         more=False,
