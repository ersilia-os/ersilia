import click

from . import ersilia_cli
from ...hub.content.catalog import ModelCatalog
from ...hub.content.card import ModelCard


def catalog_cmd():
    """
    Creates the catalog command for the CLI.

    This command allows users to list a catalog of models available either locally or in the model hub.
    It provides options to display the catalog in various formats(such as tables by default or json), show more detailed information,
    and view model cards for specific models.

    Returns
    -------
    function
        The catalog command function to be used by the CLI and for testing in the pytest.

    Examples
    --------
    .. code-block:: console

<<<<<<< HEAD
    Display model card for a specific model ID and show catalog in json format:
    $ ersilia catalog --card <model_id> --as-json
=======
        # List models available in the local computer and show more detailed information:
        $ ersilia catalog --local --more

        # Display model card for a specific model ID and show catalog in json format:
        $ ersilia catalog --card <model_id> --as-json
>>>>>>> 1c6e7d35
    """
    # Example usage: ersilia catalog
    @ersilia_cli.command(help="List a catalog of models")
    @click.option(
        "-h/-l",
        "--hub/--local",
        is_flag=True,
        default=False,
        help="Show catalog of models available in the model hub",
    )
    @click.option(
        "--file_name", "-f", default=None, type=click.STRING, help="Catalog file name"
    )
    @click.option(
        "--more/--less",
        is_flag=True,
        default=False,
        help="Show more information than just the EOS identifier",
    )
    @click.option(
        "--card",
        is_flag=True,
        default=False,
        help="Use this flag to display model card for a given model ID",
    )
    @click.argument(
        "model",
        type=click.STRING,
        required=False,
    )
    @click.option(
        "-j/-t",
        "--as-json/--as-table",
        is_flag=True,
        default=False,
        help="Show catalog in table format",
    )
    def catalog(
        hub=False,
        file_name=None,
        browser=False,
        more=False,
        card=False,
        model=None,
        as_json=False,
    ):
        if card and not model:
            click.echo(
                click.style("Error: --card option requires a model ID", fg="red"),
                err=True,
            )
            return
        elif card and model:
            try:
                mc = ModelCard()
                model_metadata = mc.get(model, as_json=True)

                if not model_metadata:
                    click.echo(
                        click.style(
                            f"Error: No metadata found for model ID '{model}'", fg="red"
                        ),
                        err=True,
                    )
                    return
                click.echo(model_metadata)
            except Exception as e:
                click.echo(click.style(f"Error fetching model metadata: {e}", fg="red"))
            return
        else:
            mc = ModelCatalog(less=not more)

            if hub:
                catalog_table = mc.hub()
            else:
                catalog_table = mc.local()
                if not catalog_table.data:
                    click.echo(
                        click.style(
                            "No local models available. Please fetch a model by running 'ersilia fetch' command",
                            fg="red",
                        )
                    )
                    return
            if file_name is None:
                catalog = (
                    catalog_table.as_json() if as_json else catalog_table.as_table()
                )
            else:
                catalog_table.write(file_name)
                catalog = None

            click.echo(catalog)

    return catalog<|MERGE_RESOLUTION|>--- conflicted
+++ resolved
@@ -22,16 +22,11 @@
     --------
     .. code-block:: console
 
-<<<<<<< HEAD
-    Display model card for a specific model ID and show catalog in json format:
-    $ ersilia catalog --card <model_id> --as-json
-=======
         # List models available in the local computer and show more detailed information:
         $ ersilia catalog --local --more
 
         # Display model card for a specific model ID and show catalog in json format:
         $ ersilia catalog --card <model_id> --as-json
->>>>>>> 1c6e7d35
     """
     # Example usage: ersilia catalog
     @ersilia_cli.command(help="List a catalog of models")
