import click

from . import ersilia_cli
from ...hub.content.catalog import ModelCatalog
from ...hub.content.card import ModelCard


def catalog_cmd():
    """
    Creates the catalog command for the CLI.

    This command allows users to list a catalog of models available either locally or in the model hub.
    It provides options to display the catalog in various formats(such as tables by default or json), show more detailed information,
    and view model cards for specific models.

    Returns
    -------
    function
        The catalog command function to be used by the CLI and for testing in the pytest.

    Examples
    --------
    .. code-block:: console

<<<<<<< HEAD
    Display model card for a specific model ID and show catalog in json format:
    $ ersilia catalog --card <model_id> --as-json
=======
        # List models available in the local computer and show more detailed information:
        $ ersilia catalog --local --more

        # Display model card for a specific model ID and show catalog in json format:
        $ ersilia catalog --card <model_id> --as-json
>>>>>>> 28a1863f
    """
    # Example usage: ersilia catalog
    @ersilia_cli.command(help="List a catalog of models")
    @click.option(
        "-h/-l",
        "--hub/--local",
        is_flag=True,
        default=False,
        help="Show catalog of models available in the model hub",
    )
    @click.option(
        "--file_name", "-f", default=None, type=click.STRING, help="Catalog file name"
    )
    @click.option(
        "--more/--less",
        is_flag=True,
        default=False,
        help="Show more information than just the EOS identifier",
    )
    @click.option(
        "--card",
        is_flag=True,
        default=False,
        help="Use this flag to display model card for a given model ID",
    )
    @click.argument(
        "model",
        type=click.STRING,
        required=False,
    )
    @click.option(
        "-j/-t",
        "--as-json/--as-table",
        is_flag=True,
        default=False,
        help="Show catalog in table format",
    )
    def catalog(
        hub=False,
        file_name=None,
        browser=False,
        more=False,
        card=False,
        model=None,
        as_json=False,
    ):
        if card and not model:
            click.echo(
                click.style("Error: --card option requires a model ID", fg="red"),
                err=True,
            )
            return
        elif card and model:
            try:
                mc = ModelCard()
                model_metadata = mc.get(model, as_json=True)

                if not model_metadata:
                    click.echo(
                        click.style(
                            f"Error: No metadata found for model ID '{model}'", fg="red"
                        ),
                        err=True,
                    )
                    return
                click.echo(model_metadata)
            except Exception as e:
                click.echo(click.style(f"Error fetching model metadata: {e}", fg="red"))
            return
        else:
            mc = ModelCatalog(less=not more)

            if hub:
                catalog_table = mc.hub()
            else:
                catalog_table = mc.local()
                if not catalog_table.data:
                    click.echo(
                        click.style(
                            "No local models available. Please fetch a model by running 'ersilia fetch' command",
                            fg="red",
                        )
                    )
                    return
            if file_name is None:
                catalog = (
                    catalog_table.as_json() if as_json else catalog_table.as_table()
                )
            else:
                catalog_table.write(file_name)
                catalog = None

            click.echo(catalog)

    return catalog<|MERGE_RESOLUTION|>--- conflicted
+++ resolved
@@ -22,16 +22,8 @@
     --------
     .. code-block:: console
 
-<<<<<<< HEAD
     Display model card for a specific model ID and show catalog in json format:
     $ ersilia catalog --card <model_id> --as-json
-=======
-        # List models available in the local computer and show more detailed information:
-        $ ersilia catalog --local --more
-
-        # Display model card for a specific model ID and show catalog in json format:
-        $ ersilia catalog --card <model_id> --as-json
->>>>>>> 28a1863f
     """
     # Example usage: ersilia catalog
     @ersilia_cli.command(help="List a catalog of models")
