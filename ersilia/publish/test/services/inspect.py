import os
import re
import subprocess
import time
from collections import namedtuple

import requests
import yaml

from ....default import (
    DOCKERFILE_FILE,
    INSTALL_YAML_FILE,
    METADATA_JSON_FILE,
    METADATA_YAML_FILE,
    PACK_METHOD_BENTOML,
    PACK_METHOD_FASTAPI,
    DOCKERFILE_FILE,
)
from .io import IOService
from .constants import STATUS_CONFIGS, Options
from .constants import (
    BASE_URL,
    RAW_CONTENT_URL,
    REPO_API_URL,
    USER_AGENT,
    COMMON_FILES,
    BENTOML_FILES,
    ERSILIAPACK_FILES,
    BENTOML_FOLDERS,
    ERSILIAPACK_FOLDERS,
    TIMEOUT_SECONDS

)
from .... import ErsiliaBase
from ....hub.content.card import RepoMetadataFile
from ....hub.fetch.actions.template_resolver import TemplateResolver
from ....utils.logging import logger

Result = namedtuple("Result", ["success", "details"])


class ModelInspector:
    """
    Class for inspecting model repositories.

    Parameters
    ----------
    model : str
        The ID of the model to be inspected.
    dir : str
        The directory where the model repository is located.
    config_json : str, optional
        Path to the configuration JSON file.

    Examples
    --------
    .. code-block:: python

        inspector = ModelInspector(
            model="model_id", dir="path/to/repo"
        )
        result = inspector.check_repo_exists()
        result = inspector.check_complete_metadata()
    """

    BENTOML_FILES = COMMON_FILES + BENTOML_FILES
    ERSILIAPACK_FILES = COMMON_FILES + ERSILIAPACK_FILES

    REQUIRED_FIELDS = ["Publication", "Source Code", "S3", "DockerHub"]

    def __init__(self, model: str, dir: str, config_json=None):
        self.model = model
        self.dir = dir
        self.repo_url = f"{BASE_URL}{model}"
        self.content_url = RAW_CONTENT_URL.format(model=model)
        self.config_json = config_json
        self.pack_type = IOService.get_model_type(self.model, self.dir)

    def check_repo_exists(self):
        """
        Check if the model repository exists.

        Returns
        -------
        Result
            A namedtuple containing the success status and details of the check.
        """
        if self._url_exists(self.repo_url):
            return Result(True, "Repository exists.")
        return Result(False, f"Repository not found at {self.repo_url}.")

    def check_complete_metadata(self):
        """
        Check if the metadata file is complete.

        Returns
        -------
        Result
            A namedtuple containing the success status and details of the check.
        """
        url = (
            f"{self.content_url}{METADATA_JSON_FILE}"
            if self.pack_type == "bentoml"
            else f"{self.content_url}{METADATA_YAML_FILE}"
        )
        if not self._url_exists(url):
            return Result(False, f"Metadata file missing at {url}.")

        metadata = self._fetch_json(url)
        if metadata is None:
            return Result(False, "Failed to fetch or parse metadata.")

        missing_fields = [
            field for field in self.REQUIRED_FIELDS if field not in metadata
        ]
        invalid_urls = [
            (field, metadata[field])
            for field in self.REQUIRED_FIELDS
            if field in metadata and not self._url_exists(metadata[field])
        ]

        details = []
        if missing_fields:
            details.append(
                f"Missing fields: {', '.join(missing_fields)}. \
                  Required: {', '.join(self.REQUIRED_FIELDS)}."
            )
        if invalid_urls:
            details.extend(
                f"Invalid URL in '{field}': {url}" for field, url in invalid_urls
            )

        try:
            RepoMetadataFile.read_information(RepoMetadataFile(self.model))
        except Exception as e:
            details.append(f"Error encountered when parsing metadata file: {e}")

        if details:
            return Result(False, " ".join(details))

        return Result(True, "Metadata is complete.")

    def check_dependencies_are_valid(self):
        """
        Check if the dependencies in the Dockerfile or install.yml are valid.

        For PACK_METHOD_BENTOML, the Dockerfile is validated.
        For PACK_METHOD_FASTAPI, either file is acceptable. If one exists, it is validated;
        if both exist, both are validated. If neither is present, an error is returned.

        Returns
        -------
        Result
            A namedtuple containing the success status and details of the check.
        """
        if self.pack_type not in [PACK_METHOD_BENTOML, PACK_METHOD_FASTAPI]:
            return Result(False, f"Unsupported pack type: {self.pack_type}")

        if self.pack_type == PACK_METHOD_BENTOML:
            content, error = self._get_file_content(DOCKERFILE_FILE)
            if content is None:
                return Result(False, error)
            errors = self._validate_dockerfile(content)
            if errors:
                return Result(False, " ".join(errors))
            return Result(True, f"{DOCKERFILE_FILE} dependencies are valid.")

        else:
            dockerfile_content, dockerfile_error = self._get_file_content(
                DOCKERFILE_FILE
            )
            yml_content, yml_error = self._get_file_content(INSTALL_YAML_FILE)

            if dockerfile_content is None and yml_content is None:
                return Result(
                    False,
                    f"Neither {DOCKERFILE_FILE} nor {INSTALL_YAML_FILE} found. "
                    f"Dockerfile error: {dockerfile_error} | "
                    f"install.yml error: {yml_error}",
                )

            errors = []

            if dockerfile_content is not None:
                dockerfile_errors = self._validate_dockerfile(dockerfile_content)
                if dockerfile_errors:
                    errors.extend(dockerfile_errors)

            if yml_content is not None:
                yml_errors = self._validate_yml(yml_content)
                if yml_errors:
                    errors.extend(yml_errors)

            if errors:
                return Result(False, " ".join(errors))

            valid_files = []
            if dockerfile_content is not None:
                valid_files.append(DOCKERFILE_FILE)
            if yml_content is not None:
                valid_files.append(INSTALL_YAML_FILE)

            return Result(True, f"{', '.join(valid_files)} dependencies are valid.")

    def _get_file_content(self, file):
        if self.dir is not None:
            path = os.path.join(self.dir, file)
            if not os.path.isfile(path):
                return None, f"{file} not found at {path}"
            try:
                with open(path, "r") as file:
                    return file.read(), None
            except Exception as e:
                return (None, f"Failed to read {file} content: {str(e)}")
        else:
            url = f"{self.content_url}{file}"
            if not self._url_exists(url):
                return None, f"{file} not found at {url}"
            content = self._fetch_text(url)
            if content is None:
                return (None, f"Failed to fetch {file} content.")
            return content, None

    def check_complete_folder_structure(self):
        """
        Check if the folder structure of the repository is complete.

        Returns
        -------
        Result
            A namedtuple containing the success status and details of the check.
        """
        invalid_items = self.validate_repo_structure()
        if invalid_items:
            return Result(False, f"Missing folders: {', '.join(invalid_items)}")
        return Result(True, "Folder structure is complete.")

    def check_computational_performance(self):
        """
        Check the computational performance of the model.

        Returns
        -------
        Result
            A namedtuple containing the success status and details of the check.
        """
        details = []
        for n in (1, 10, 100, 1000, 10000):
            result = self._run_performance_check(n)
            if not result.success:
                return result
            details.append(result.details)
        return Result(True, " ".join(details))

    def check_no_extra_files(self):
        """
        Check if there are no extra files in the repository.

        Returns
        -------
        Result
            A namedtuple containing the success status and details of the check.
        """
        if self.pack_type == PACK_METHOD_BENTOML:
            expected_items = self.BENTOML_FILES + BENTOML_FOLDERS
        elif self.pack_type == PACK_METHOD_FASTAPI:
            expected_items = self.ERSILIAPACK_FILES + ERSILIAPACK_FOLDERS
        else:
            return Result(False, f"Unsupported pack type: {self.pack_type}")

        if self.dir is not None:
            unexpected_items = []
            for root, dirs, files in os.walk(self.dir):
                relative_path = os.path.relpath(root, self.dir)
                items_in_dir = [
                    os.path.join(relative_path, item) for item in files + dirs
                ]
                unexpected_items.extend(
                    item for item in items_in_dir if item not in expected_items
                )

            if unexpected_items:
                return Result(
                    False, f"Unexpected items found: {', '.join(unexpected_items)}"
                )
            return Result(True, "No extra files found locally.")

        url = REPO_API_URL.format(model=self.model)
        if not self._url_exists(url):
            return Result(False, f"Failed to access repository contents at: {url}")
        headers = {
            "Accept": "application/vnd.github.v3+json",
        }

        response = requests.get(url, headers=headers)
        if response.status_code != 200:
            return Result(False, "Failed to fetch repository contents.")
        unexpected_items = [
            item["name"]
            for item in response.json()
            if item["name"] not in expected_items
        ]

        if unexpected_items:
            return Result(
                False, f"Unexpected items found: {', '.join(unexpected_items)}"
            )

        return Result(True, "No extra files found.")

    def _url_exists(self, url):
        try:
            headers = {
                "Accept": "text/html,application/xhtml+xml,application/xml;q=0.9,*/*;q=0.8",
                "User-Agent": USER_AGENT,
            }
            response = requests.head(url, headers=headers)
            logger.debug(f"URl: {url} | status code: {response.status_code}")
            return response.status_code == 200
        except requests.RequestException:
            return False

    def _fetch_json(self, url):
        try:
            response = requests.get(url)
            return response.json()
        except (requests.RequestException, ValueError):
            return None

    def _fetch_text(self, url):
        try:
            response = requests.get(url)
            return response.text
        except requests.RequestException:
            return None

    def _validate_urls(self, metadata, fields):
        invalid_urls = []
        for field in fields:
            url = metadata.get(field)
            if url and not self._url_exists(url):
                invalid_urls.append((field, url, 404))
        return invalid_urls

    def _validate_repo_structure(self, required_items):
        missing_items = []

        if self.dir is not None:
            for item in required_items:
                item_path = os.path.join(self.dir, item)
                if not os.path.isfile(item_path):
                    missing_items.append(item)
        else:
            for item in required_items:
                url = f"{RAW_CONTENT_URL.format(model=self.model)}{item}"
                response = requests.head(url)
                if response.status_code != 200:
                    logger.debug(f"URL: {url} | STatus Code: {response.status_code}")
                    missing_items.append(item)

        return missing_items

    def validate_repo_structure(self):
        """
        Validate the repository structure.

        Returns
        -------
        List of missing items.
        """
        logger.debug(f"Pack Type: {self.pack_type}")
        if self.pack_type == PACK_METHOD_BENTOML:
            required_items = self.BENTOML_FILES
        elif self.pack_type == PACK_METHOD_FASTAPI:
            required_items = self.ERSILIAPACK_FILES
        else:
            raise ValueError(f"Unsupported pack type: {self.pack_type}")

        return self._validate_repo_structure(required_items)


    def _validate_dockerfile(self, dockerfile_content):
        lines = dockerfile_content.splitlines()
        errors = []

        if "WORKDIR /repo" not in dockerfile_content:
            errors.append("Missing 'WORKDIR /repo'.")
        if "COPY . /repo" not in dockerfile_content:
            errors.append("Missing 'COPY . /repo'.")

        pip_install_re   = re.compile(r"^RUN\s+pip install\s+(.+)$")
        conda_install_re = re.compile(r"^RUN\s+conda install\s+(.+)$")

        pip_pin_re   = re.compile(r"^[A-Za-z0-9_\-\.\[\]]+(?:==|>=|<=|>|<)[A-Za-z0-9_\-\.]+$")
        conda_pin_re = re.compile(r"^[A-Za-z0-9_\-\.]+(?:==|=|>=|<=|>|<)[A-Za-z0-9_\-\.]+$")

        skip_flags = {
            'pip': ("--index-url", "--extra-index-url", "-f"),
            'conda': ("-c", "--channel", "-y", "--yes")
        }

        for raw in lines:
            line = raw.strip()
            for kind, installer_re, pin_re in [
                ('pip', pip_install_re, pip_pin_re),
                ('conda', conda_install_re, conda_pin_re)
            ]:
                m = installer_re.match(line)
                if not m:
                    continue

                install_part = m.group(1).split("#", 1)[0].strip()
                tokens = install_part.split()
                skip_next = False
                for tok in tokens:
                    if skip_next:
                        skip_next = False
                        continue
                    if tok in skip_flags[kind]:
                        if tok in ("-c", "--channel"):
                            skip_next = True
                        continue
                    if tok.startswith("git+"):
                        continue
                    if tok.startswith("http://") or tok.startswith("https://"):
                        continue
                    if not pin_re.match(tok):
                        errors.append(
                            f"Package '{tok}' in line '{line}' is not properly version-pinned."
                        )
                break
        if errors:
            logger.debug(f"Errors in Dockerfile install command: {errors}")
        return errors


    def _validate_yml(self, yml_content):
        errors = []
        try:
            yml_data = yaml.safe_load(yml_content)
        except yaml.YAMLError as e:
            return [f"YAML parsing error: {str(e)}"]

        python_version = yml_data.get("python")
        if not python_version:
            errors.append("Missing Python version in dependency.yml.")
        elif not re.match(r"^\d+(\.\d+){0,2}$", python_version):
            errors.append(f"Invalid Python version format: {python_version}")

        version_pin_pattern = re.compile(
            r"^[a-zA-Z0-9_\-\.]+(==|>=|<=|>|<)[a-zA-Z0-9_\-\.]+$"
        )

        commands = yml_data.get("commands", [])
        for command in commands:
            if not isinstance(command, list) or len(command) < 2:
                errors.append(f"Invalid command format: {command}")
                continue

            tool = command[0]
            package = command[1]
            version = command[2] if len(command) > 2 else None
            additional_args = command[3:] if len(command) > 3 else []
            if tool not in ("pip", "conda"):
                errors.append(f"Unsupported package manager: {tool}")
                continue
            if not version:
                errors.append(
                    f"Missing version for package '{package}' in command '{command}'."
                )
            if tool in ("pip", "conda"):
                if tool == "pip":
                    if package.startswith("git+"):
                        continue
                    if version and not version_pin_pattern.match(
                        f"{package}=={version}"
                    ):
                        errors.append(
                            f"Package '{package}' in command '{command}' is not properly version-pinned."
                        )

                    for arg in additional_args:
                        if arg.startswith("--index-url") or arg.startswith(
                            "--extra-index-url"
                        ):
                            continue
                        if not version_pin_pattern.match(arg):
                            errors.append(
                                f"Unexpected argument in command '{command}': {arg}"
                            )

                elif tool == "conda" and not version:
                    errors.append(
                        f"Package '{package}' in command '{command}' does not have a valid pinned version."
                    )
        if len(errors)>0:
            logger.debug(f"Errors in Install YML file install command: {errors}")
        return errors

    def _run_performance_check(self, n):
<<<<<<< HEAD
            cmd = (
                f"ersilia serve {self.model} --no-cache && "
                f"ersilia example -n {n} --simple -f {Options.DEEP_INPUT.value} -d && "
                f"ersilia run -i {Options.DEEP_INPUT.value} && ersilia close"
            )
            start_time = time.time()
            try:
                process = subprocess.run(
                    cmd,
                    shell=True,
                    stdout=subprocess.PIPE,
                    stderr=subprocess.PIPE,
                    text=True,
                    timeout=TIMEOUT_SECONDS,
                )
            except subprocess.TimeoutExpired as e:
                return Result(
                False, f"{n} predictions executed in None seconds. Timeout occured"
            )
            if process.returncode != 0:
                return Result(
                False, f"{n} predictions executed in None seconds. Timeout occured"
            )
            execution_time = time.time() - start_time
            return Result(
                True, f"{n} predictions executed in {execution_time:.2f} seconds."
            )
=======
        cmd = (
            f"ersilia serve {self.model} --disable-local-cache &&"
            f"ersilia example -n {n} --simple -f {Options.DEEP_INPUT.value} &&"
            f"ersilia run -i {Options.DEEP_INPUT.value} && ersilia close"
        )
        start_time = time.time()
        process = subprocess.run(
            cmd, shell=True, stdout=subprocess.PIPE, stderr=subprocess.PIPE, text=True
        )
        if process.returncode != 0:
            return Result(False, f"Error serving model: {process.stderr.strip()}")
        execution_time = time.time() - start_time
        return Result(
            True, f"{n} predictions executed in {execution_time:.2f} seconds. \n"
        )
>>>>>>> 0ef2ac58


class CheckStrategy:
    """
    Execuetd a strategy for checking inspect commands.

    Parameters
    ----------
    check_function : callable
        The function to check.
    success_key : str
        The key for success.
    details_key : str
        The key for details.
    """

    def __init__(self, check_function, success_key, details_key):
        self.check_function = check_function
        self.success_key = success_key
        self.details_key = details_key

    def execute(self):
        """
        Execute the check strategy.

        Returns
        -------
        dict
            The results of the check.
        """
        if self.check_function is None:
            return {}
        result = self.check_function()
        if result is None:
            return {}
        return {
            self.success_key: result.success,
            self.details_key: result.details,
        }


class InspectService(ErsiliaBase):
    """
    Service for inspecting models and their configurations.

    Parameters
    ----------
    dir : str, optional
        Directory where the model is located.
    model : str, optional
        Model identifier.
    remote : bool, optional
        Flag indicating whether the model is remote.
    config_json : str, optional
        Path to the configuration JSON file.
    credentials_json : str, optional
        Path to the credentials JSON file.

    Examples
    --------
    .. code-block:: python

        inspector = InspectService(
            dir="/path/to/model", model="model_id"
        )
        results = inspector.run()
    """

    def __init__(
        self,
        dir: str,
        model: str,
        remote: bool = False,
        config_json: str = None,
        credentials_json: str = None,
    ):
        super().__init__(config_json, credentials_json)
        self.dir = dir

        self.model = model
        self.remote = remote
        self.resolver = TemplateResolver(model_id=model, repo_path=self.dir)

    def run(self, check_keys: list = None) -> dict:
        """
        Run the inspection checks on the specified model.

        Parameters
        ----------
        check_keys : list, optional
            A list of check keys to execute. If None, all checks will be executed.

        Returns
        -------
        dict
            A dictionary containing the results of the inspection checks.

        Raises
        ------
        ValueError
            If the model is not specified.
        KeyError
            If any of the specified keys do not exist.
        """

        def _transform_key(value):
            if value is True:
                return str(STATUS_CONFIGS.PASSED)
            elif value is False:
                return str(STATUS_CONFIGS.FAILED)
            return value

        inspector = ModelInspector(self.model, self.dir)
        checks = self._get_checks(inspector)

        output = {}

        if check_keys:
            for key in check_keys:
                try:
                    strategy = checks.get(key)
                    if strategy.check_function:
                        output.update(strategy.execute())
                except KeyError:
                    raise KeyError(f"Check '{key}' does not exist.")
        else:
            for key, strategy in checks.all():
                if strategy.check_function:
                    output.update(strategy.execute())
        output = {
            " ".join(word.capitalize() for word in k.split("_")): _transform_key(v)
            for k, v in output.items()
        }

        output = [(key, value) for key, value in output.items()]
        return output

    def _get_checks(self, inspector: ModelInspector) -> dict:
        def create_check(check_fn, key, details):
            return lambda: CheckStrategy(check_fn, key, details)

        docker_file_exists = os.path.isfile(os.path.join(self.dir, DOCKERFILE_FILE))
        dependency_check = "Dockerfile" if docker_file_exists else "Install_YAML"
        checks = {
            "is_github_url_available": create_check(
                inspector.check_repo_exists if self.remote else lambda: None,
                "is_github_url_available",
                "is_github_url_available_details",
            ),
            "complete_metadata": create_check(
                inspector.check_complete_metadata if self.remote else lambda: None,
                "complete_metadata",
                "complete_metadata_details",
            ),
            "complete_folder_structure": create_check(
                inspector.check_complete_folder_structure,
                "complete_folder_structure",
                "complete_folder_structure_details",
            ),
            "docker_check": create_check(
                inspector.check_dependencies_are_valid,
                f"{dependency_check}_check",
                "check_details",
            ),
            "computational_performance_tracking": create_check(
                inspector.check_computational_performance,
                "computational_performance_tracking",
                "computational_performance_tracking_details",
            ),
            "extra_files_check": create_check(
                inspector.check_no_extra_files if self.remote else lambda: None,
                "extra_files_check",
                "extra_files_check_details",
            ),
        }

        class LazyChecks:
            def __init__(self, checks):
                self._checks = checks
                self._loaded = {}

            def get(self, key):
                if key not in self._loaded:
                    if key not in self._checks:
                        raise KeyError(f"Check '{key}' does not exist.")
                    self._loaded[key] = self._checks[key]()
                return self._loaded[key]

            def all(self):
                for key in self._checks.keys():
                    yield key, self.get(key)

        return LazyChecks(checks)<|MERGE_RESOLUTION|>--- conflicted
+++ resolved
@@ -498,9 +498,8 @@
         return errors
 
     def _run_performance_check(self, n):
-<<<<<<< HEAD
             cmd = (
-                f"ersilia serve {self.model} --no-cache && "
+                f"ersilia serve {self.model} --disable-local-cache && "
                 f"ersilia example -n {n} --simple -f {Options.DEEP_INPUT.value} -d && "
                 f"ersilia run -i {Options.DEEP_INPUT.value} && ersilia close"
             )
@@ -526,23 +525,6 @@
             return Result(
                 True, f"{n} predictions executed in {execution_time:.2f} seconds."
             )
-=======
-        cmd = (
-            f"ersilia serve {self.model} --disable-local-cache &&"
-            f"ersilia example -n {n} --simple -f {Options.DEEP_INPUT.value} &&"
-            f"ersilia run -i {Options.DEEP_INPUT.value} && ersilia close"
-        )
-        start_time = time.time()
-        process = subprocess.run(
-            cmd, shell=True, stdout=subprocess.PIPE, stderr=subprocess.PIPE, text=True
-        )
-        if process.returncode != 0:
-            return Result(False, f"Error serving model: {process.stderr.strip()}")
-        execution_time = time.time() - start_time
-        return Result(
-            True, f"{n} predictions executed in {execution_time:.2f} seconds. \n"
-        )
->>>>>>> 0ef2ac58
 
 
 class CheckStrategy:
