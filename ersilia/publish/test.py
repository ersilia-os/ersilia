# TODO adapt to input-type agnostic. For now, it works only with Compound input types.

<<<<<<< HEAD
from collections import defaultdict
import numpy as np  
import time
import click
from datetime import datetime
import os
import json
import tempfile
import types
=======
import json
import os
>>>>>>> 1cb6c632
import subprocess
import tempfile
import time
<<<<<<< HEAD
import re
import numpy as np
from scipy.stats import spearmanr


from ersilia.utils.conda import SimpleConda
=======
import types
from collections import defaultdict
from datetime import datetime

import numpy as np

from ersilia.utils.conda import SimpleConda
from .. import ErsiliaBase, ErsiliaModel, throw_ersilia_exception
>>>>>>> 1cb6c632
from ..cli import echo
from ..core.session import Session
from ..default import EOS, INFORMATION_FILE
from ..io.input import ExampleGenerator
from ..utils.exceptions_utils import test_exceptions as texc
from ..utils.logging import make_temp_dir
from ..utils.terminal import run_command_check_output
<<<<<<< HEAD
from ..core.session import Session
from ..default import INFORMATION_FILE
from ..default import EOS

=======
>>>>>>> 1cb6c632

# Check if we have the required imports in the environment
MISSING_PACKAGES = False
try:
    from scipy.stats import spearmanr
    from sklearn.metrics import mean_squared_error
    from fuzzywuzzy import fuzz
except ImportError:
    MISSING_PACKAGES = True

RUN_FILE = "run.sh"
DATA_FILE = "data.csv"
NUM_SAMPLES = 5
BOLD = "\033[1m"
RESET = "\033[0m"


class ModelTester(ErsiliaBase):
    def __init__(self, model_id, config_json=None):
        ErsiliaBase.__init__(self, config_json=config_json, credentials_json=None)
        self.model_id = model_id
        self.model_size = 0
        self.tmp_folder = make_temp_dir(prefix="ersilia-")
        self._info = self._read_information()
        self._input = self._info["card"]["Input"]
        self._output_type = self._info["card"]["Output Type"]
        self.RUN_FILE = "run.sh"
        self.information_check = False
        self.single_input = False
        self.example_input = False
        self.consistent_output = False
        self.run_using_bash = False

    def _read_information(self):
        json_file = os.path.join(self._dest_dir, self.model_id, INFORMATION_FILE)
        self.logger.debug("Reading model information from {0}".format(json_file))
        if not os.path.exists(json_file):
            raise texc.InformationFileNotExist(self.model_id)
        with open(json_file, "r") as f:
            data = json.load(f)
        return data

    """
    This function uses the fuzzy wuzzy package to compare the differences between outputs when 
    they're strings and not floats. The fuzz.ratio gives the percent of similarity between the two outputs.
    Example: two strings that are the exact same will return 100
    """

    def _compare_output_strings(self, output1, output2):
        if output1 is None and output2 is None:
            return 100
        else:
            return fuzz.ratio(output1, output2)

   
    """
    When the user specifies an output file, the file will show the user how big the model is. This function 
    calculates the size of the model to allow this. 
    """

    def _set_model_size(self, directory):
        for dirpath, dirnames, filenames in os.walk(directory):
            for filename in filenames:
                file_path = os.path.join(dirpath, filename)
                self.model_size += os.path.getsize(file_path)

    """
    This helper method was taken from the run.py file, and just prints the output for the user 
    """

    def _print_output(self, result, output):
        echo("Printing output...")

        if isinstance(result, types.GeneratorType):
            for r in result:
                if r is not None:
                    if output is not None:
                        with open(output.name, "w") as file:
                            json.dump(r, output.name)
                    else:
                        echo(json.dumps(r, indent=4))
                else:
                    if output is not None:
                        message = echo("Something went wrong", fg="red")
                        with open(output.name, "w") as file:
                            json.dump(message, output.name)
                    else:
                        echo("Something went wrong", fg="red")

        else:
            echo(result)

    """
    This helper method checks that the model ID is correct.
    """

    def _check_model_id(self, data):
        self.logger.debug("Checking model ID...")
        if data["card"]["Identifier"] != self.model_id:
            raise texc.WrongCardIdentifierError(self.model_id)

    """
    This helper method checks that the slug field is non-empty.
    """

    def _check_model_slug(self, data):
        self.logger.debug("Checking model slug...")
        if not data["card"]["Slug"]:
            raise texc.EmptyField("slug")

    """
    This helper method checks that the description field is non-empty.
    """

    def _check_model_description(self, data):
        self.logger.debug("Checking model description...")
        if not data["card"]["Description"]:
            raise texc.EmptyField("Description")

    """
    This helper method checks that the model task is one of the following valid entries:
        - Classification
        - Regression
        - Generative
        - Representation
        - Similarity
        - Clustering
        - Dimensionality reduction
    """

    def _check_model_task(self, data):
        self.logger.debug("Checking model task...")
        valid_tasks = [
            "Classification",
            "Regression",
            "Generative",
            "Representation",
            "Similarity",
            "Clustering",
            "Dimensionality reduction",
        ]
        sep = ", "
        tasks = []
        if sep in data["card"]["Task"]:
            tasks = data["card"]["Task"].split(sep)
        else:
            tasks = data["card"]["Task"]
        for task in tasks:
            if task not in valid_tasks:
                raise texc.InvalidEntry("Task")

    """
    This helper method checks that the input field is one of the following valid entries:
        - Compound
        - Protein
        - Text
    """

    def _check_model_input(self, data):
        self.logger.debug("Checking model input...")
        valid_inputs = [["Compound"], ["Protein"], ["Text"]]
        if data["card"]["Input"] not in valid_inputs:
            raise texc.InvalidEntry("Input")

    """
    This helper method checks that the input shape field is one of the following valid entries:
        - Single
        - Pair
        - List
        - Pair of Lists
        - List of Lists
    """

    def _check_model_input_shape(self, data):
        self.logger.debug("Checking model input shape...")
        valid_input_shapes = [
            "Single",
            "Pair",
            "List",
            "Pair of Lists",
            "List of Lists",
        ]
        if data["card"]["Input Shape"] not in valid_input_shapes:
            raise texc.InvalidEntry("Input Shape")

    """
    This helper method checks the the output is one of the following valid entries:
        - Boolean
        - Compound
        - Descriptor
        - Distance
        - Experimental value
        - Image
        - Other value
        - Probability
        - Protein
        - Score
        - Text
    """

    def _check_model_output(self, data):
        self.logger.debug("Checking model output...")
        valid_outputs = [
            "Boolean",
            "Compound",
            "Descriptor",
            "Distance",
            "Experimental value",
            "Image",
            "Other value",
            "Probability",
            "Protein",
            "Score",
            "Text",
        ]
        sep = ", "
        outputs = []
        if sep in data["card"]["Output"]:
            outputs = data["card"]["Output"].split(sep)
        else:
            outputs = data["card"]["Output"]
        for output in outputs:
            if output not in valid_outputs:
                raise texc.InvalidEntry("Output")

    """
    This helper method checks that the output type is one of the following valid entries:
        - String
        - Float
        - Integer
    """

    def _check_model_output_type(self, data):
        self.logger.debug("Checking model output type...")
        valid_output_types = [["String"], ["Float"], ["Integer"]]
        if data["card"]["Output Type"] not in valid_output_types:
            raise texc.InvalidEntry("Output Type")

    """
    This helper method checks that the output shape is one of the following valid entries:
        - Single
        - List
        - Flexible List
        - Matrix
        - Serializable Object
    """

    def _check_model_output_shape(self, data):
        self.logger.debug("Checking model output shape...")
        valid_output_shapes = [
            "Single",
            "List",
            "Flexible List",
            "Matrix",
            "Serializable Object",
        ]
        if data["card"]["Output Shape"] not in valid_output_shapes:
            raise texc.InvalidEntry("Output Shape")

    """
    Check the model information to make sure it's correct. Performs the following checks:
    - Checks that model ID is correct
    - Checks that model slug is non-empty
    - Checks that model description is non-empty
    - Checks that the model task is valid
    - Checks that the model input, input shape is valid
    - Checks that the model output, output type, output shape is valid
    """

    @throw_ersilia_exception
    def check_information(self, output):

        self.logger.debug("Checking that model information is correct")
        self.logger.debug(
            BOLD
            + "Beginning checks for {0} model information:".format(self.model_id)
            + RESET
        )
        json_file = os.path.join(self._dest_dir, self.model_id, INFORMATION_FILE)
        with open(json_file, "r") as f:
            data = json.load(f)

        self._check_model_id(data)
        self._check_model_slug(data)
        self._check_model_description(data)
        self._check_model_task(data)
        self._check_model_input(data)
        self._check_model_input_shape(data)
        self._check_model_output(data)
        self._check_model_output_type(data)
        self._check_model_output_shape(data)
<<<<<<< HEAD
        click.echo(BOLD + "Test: Model information, SUCCESS! ✅\n" + RESET)
=======
        self.logger.debug("SUCCESS! Model information verified.\n")
>>>>>>> 1cb6c632

        if output is not None:
            self.information_check = True
        

    """
    Runs the model on a single smiles string and prints to the user if no output is specified.
    """

    @throw_ersilia_exception
    def check_single_input(self, output):
        session = Session(config_json=None)
        service_class = session.current_service_class()
        input = "COc1ccc2c(NC(=O)Nc3cccc(C(F)(F)F)n3)ccnc2c1"

        self.logger.debug(BOLD + "Testing model on single smiles input...\n" + RESET)
        mdl = ErsiliaModel(self.model_id, service_class=service_class, config_json=None)
        result = mdl.run(input=input, output=output, batch_size=100)

        if output is not None:
            self.single_input = True
            click.echo(BOLD + "Test: Single SMILES input, SUCCESS! ✅\n" + RESET)
        else:
            self._print_output(result, output)

    """
    Generates an example input of 5 smiles using the 'example' command, and then tests the model on that input and prints it
    to the consol if no output file is specified by the user.
    """

    @throw_ersilia_exception
    def check_example_input(self, output):
        session = Session(config_json=None)
        service_class = session.current_service_class()
        eg = ExampleGenerator(model_id=self.model_id)
        input = eg.example(n_samples=NUM_SAMPLES, file_name=None, simple=True, try_predefined=False) 
        self.logger.debug(
            BOLD
            + "\nTesting model on input of 5 smiles given by 'example' command...\n"
            + RESET
        )
        self.logger.debug("This is the input: {0}".format(input))
        mdl = ErsiliaModel(self.model_id, service_class=service_class, config_json=None)
        result = mdl.run(input=input, output=output, batch_size=100)
        if output is not None:
            self.example_input = True
            click.echo(BOLD + "Test: 5 SMILES input, SUCCESS! ✅\n")
        else:
            self._print_output(result, output)

    """
    Gets an example input of 5 smiles using the 'example' command, and then runs this same input on the 
    model twice. Then, it checks if the outputs are consistent or not and specifies that to the user. If 
    it is not consistent, an InconsistentOutput error is raised. Lastly, it makes sure that the number of 
    outputs equals the number of inputs.  
    """
    
    
    
    @throw_ersilia_exception
    def check_consistent_output(self):
<<<<<<< HEAD
        def compute_rmse(y_true, y_pred):
            squared_errors = [(yt - yp) ** 2 for yt, yp in zip(y_true, y_pred)]
            mse = sum(squared_errors) / len(squared_errors)
            return mse
=======
        def compute_rmse(values1, values2):
            return np.sqrt(mean_squared_error(values1, values2))
>>>>>>> 1cb6c632

    
        self.logger.debug(BOLD + "\nConfirming model produces consistent output..." + RESET)

        session = Session(config_json=None)
        service_class = session.current_service_class()

        eg = ExampleGenerator(model_id=self.model_id)
        input = eg.example(n_samples=NUM_SAMPLES, file_name=None, simple=True, try_predefined=False)

        mdl1 = ErsiliaModel(self.model_id, service_class=service_class, config_json=None)
        mdl2 = ErsiliaModel(self.model_id, service_class=service_class, config_json=None)
        result = mdl1.run(input=input, output=None, batch_size=100)
        result2 = mdl2.run(input=input, output=None, batch_size=100)

        zipped = list(zip(result, result2))

        for item1, item2 in zipped:
            output1 = item1["output"]
            output2 = item2["output"]

            keys1 = list(output1.keys())
            keys2 = list(output2.keys())

            for key1, key2 in zip(keys1, keys2):
                if not isinstance(output1[key1], type(output2[key2])):
                    for item1, item2 in zipped:
                        self.logger.debug(item1)
                        self.logger.debug(item2)
                        self.logger.debug("\n")
                    raise texc.InconsistentOutputTypes(self.model_id)

                if output1[key1] is None:
                    continue

                elif isinstance(output1[key1], (float, int)):
                    # Calculate RMSE
                    rmse = compute_rmse([output1[key1]], [output2[key2]])
<<<<<<< HEAD
                    self.logger.debug(f"RMSE for {key1}: {rmse}")
=======
                    self.logger.debug(f"MRAE for {key1}: {mrae}")
>>>>>>> 1cb6c632
                    if rmse > 0.1:  # Adjust the threshold as needed
                        self.logger.debug(
                            BOLD
                            + "\nBash run and Ersilia run produce inconsistent results (Root Mean Square Error difference exceeds 10%)."
                            + RESET
                        )
                        raise texc.InconsistentOutputs(self.model_id)

                    # Calculate Spearman's correlation
                    rho, p_value = spearmanr([output1[key1]], [output2[key2]])
                    self.logger.debug(f"Spearman's correlation for {key1}: {rho}")
                    if rho < 0.5:  # Adjust the threshold as needed
                        self.logger.debug(
                            BOLD
                            + "\nBash run and Ersilia run produce inconsistent results (Spearman's correlation below threshold)."
                            + RESET
                        )
                        raise texc.InconsistentOutputs(self.model_id)

                    elif isinstance(output1[key1], list):
                        ls1 = output1[key1]
                        ls2 = output2[key2]
<<<<<<< HEAD

                        # Calculate rmse for lists
                        rmse = compute_rmse(ls1, ls2)
                        self.logger.debug(f"RMSE for {key1}: {rmse}")
                        if rmse > 0.1:  # Adjust the threshold as needed
                            self.logger.debug(
                                BOLD
                                + "\nBash run and Ersilia run produce inconsistent results (Root Mean Square Error exceeded threshold of 10% for list)."
                                + RESET
                            )
                            raise texc.InconsistentOutputs(self.model_id)

                        # Calculate Spearman's correlation for lists
                        rho, p_value = spearmanr(ls1, ls2)
                        self.logger.debug(f"Spearman's correlation for {key1}: {rho}")
                        if rho < 0.5:  # Adjust the threshold as needed
                            self.logger.debug(
                                BOLD
                                + "\nBash run and Ersilia run produce inconsistent results (Spearman's correlation below threshold for list)."
                                + RESET
                            )
                            raise texc.InconsistentOutputs(self.model_id)
                    # Check String Outputs
                    else: 
                        if self._compare_output_strings(output1[key1], output2[key2]) <= 95:
                            self.logger.debug(f"output1 value: {output1[key1]}")
                            self.logger.debug(f"output2 value: {output2[key2]}")
                            raise texc.InconsistentOutputs(self.model_id)
        self.consistent_output = True
        click.echo(
            BOLD + "Test: Output Consistency, SUCCESS! ✅\n" + RESET
        )

=======

                        # Calculate rmse for lists
                        rmse = compute_rmse(ls1, ls2)
                        self.logger.debug(f"MRAE for {key1}: {mrae}")
                        if rmse > 0.1:  # Adjust the threshold as needed
                            self.logger.debug(
                                BOLD
                                + "\nBash run and Ersilia run produce inconsistent results (Root Mean Square Error exceeded threshold of 10% for list)."
                                + RESET
                            )
                            raise texc.InconsistentOutputs(self.model_id)

                        # Calculate Spearman's correlation for lists
                        rho, p_value = spearmanr(ls1, ls2)
                        self.logger.debug(f"Spearman's correlation for {key1}: {rho}")
                        if rho < 0.5:  # Adjust the threshold as needed
                            self.logger.debug(
                                BOLD
                                + "\nBash run and Ersilia run produce inconsistent results (Spearman's correlation below threshold for list)."
                                + RESET
                            )
                            raise texc.InconsistentOutputs(self.model_id)
                    # Check String Outputs
                    else: 
                        if self._compare_output_strings(output1[key1], output2[key2]) <= 95:
                            self.logger.debug(f"output1 value: {output1[key1]}")
                            self.logger.debug(f"output2 value: {output2[key2]}")
                            raise texc.InconsistentOutputs(self.model_id)
        self.consistent_output = True
        self.logger.debug(
            BOLD + "\nModel output is consistent!" + RESET
        )

>>>>>>> 1cb6c632
        self.logger.debug(
            BOLD + "\nConfirming there are same number of outputs as inputs..." + RESET
        )
        self.logger.debug(f"Number of inputs: {NUM_SAMPLES}")
        self.logger.debug(f"Number of outputs: {len(zipped)}")

        if NUM_SAMPLES != len(zipped):
            self.logger.debug("Number of inputs: {NUM_SAMPLES}")
            self.logger.debug("Number of outputs: {len(zipped)}")
            raise texc.MissingOutputs()
        else:
<<<<<<< HEAD
            click.echo(BOLD + "\nTest: Equal Inputs and Outputs, SUCCESS! ✅\n" + RESET)
=======
            self.logger.debug(BOLD + "\nNumber of outputs and inputs are equal!" + RESET)
>>>>>>> 1cb6c632

    @staticmethod
    def default_env():
        if "CONDA_DEFAULT_ENV" in os.environ:
            return os.environ["CONDA_DEFAULT_ENV"]
        else:
            return BASE

    @staticmethod
    def conda_prefix(is_base):
        o = run_command_check_output("which conda").rstrip()
        if o:
            o = os.path.abspath(os.path.join(o, "..", ".."))
            return o
        if is_base:
            o = run_command_check_output("echo $CONDA_PREFIX").rstrip()
            return o
        else:
            o = run_command_check_output("echo $CONDA_PREFIX_1").rstrip()
            return o

    def is_base(self):
        default_env = self.default_env()
        if default_env == "base":
            return True
        else:
            return False


    def _compare_string_similarity(self, str1, str2, similarity_threshold):
        similarity = fuzz.ratio(str1, str2)
        return similarity >= similarity_threshold

    
    @staticmethod
    def get_directory_size_without_symlinks(directory):
        if directory is None:
            return 0, {}, {}
        if not os.path.exists(directory):
            return 0, {}, {}
        
        total_size = 0
        file_types = defaultdict(int)
        file_sizes = defaultdict(int)
        
        for dirpath, dirnames, filenames in os.walk(directory):
            for filename in filenames:
                filepath = os.path.join(dirpath, filename)
                if not os.path.islink(filepath):
                    size = os.path.getsize(filepath)
                    total_size += size
                    file_extension = os.path.splitext(filename)[1]
                    file_types[file_extension] += 1
                    file_sizes[file_extension] += size
        
        return total_size, file_types, file_sizes


    @staticmethod
    def get_directory_size_with_symlinks(directory):
        if directory is None:
            return 0, {}, {}
        if not os.path.exists(directory):
            return 0, {}, {}
        
        total_size = 0
        file_types = defaultdict(int)
        file_sizes = defaultdict(int)
        
        for dirpath, dirnames, filenames in os.walk(directory):
            for filename in filenames:
                filepath = os.path.join(dirpath, filename)
                size = os.path.getsize(filepath)
                total_size += size
                file_extension = os.path.splitext(filename)[1]
                file_types[file_extension] += 1
                file_sizes[file_extension] += size
        return total_size, file_types, file_sizes
        
    # Get location of conda environment
    def _get_environment_location(self):
        conda = SimpleConda()
        python_path = conda.get_python_path_env(environment=self.model_id)
        env_dir = os.path.dirname(python_path).split("/")
        env_dir = "/".join(env_dir[:-1])
        return env_dir
    

    @throw_ersilia_exception
    def get_directories_sizes(self):
        self.logger.debug(BOLD + "Calculating model size... " + RESET)
        def log_file_analysis(size, file_types, file_sizes, label):
            self.logger.debug(f"Analyzing files in {label}:")
            self.logger.debug(f"File types & counts: {dict(file_types)}")
            self.logger.debug(f"Total size: {size} bytes")
        dest_dir = self._model_path(model_id=self.model_id)
        bundle_dir = self._get_bundle_location(model_id=self.model_id)
        bentoml_dir = self._get_bentoml_location(model_id=self.model_id)
        env_dir = self._get_environment_location()
        dest_size, dest_file_types, dest_file_sizes = self.get_directory_size_without_symlinks(dest_dir)
        bundle_size, bundle_file_types, bundle_file_sizes = self.get_directory_size_without_symlinks(bundle_dir)
        bentoml_size, bentoml_file_types, bentoml_file_sizes = self.get_directory_size_without_symlinks(bentoml_dir)
        env_size, env_file_types, env_file_sizes = self.get_directory_size_with_symlinks(env_dir)

        log_file_analysis(dest_size, dest_file_types, dest_file_sizes, "dest_dir")
        log_file_analysis(bundle_size, bundle_file_types, bundle_file_sizes, "bundle_dir")
        log_file_analysis(bentoml_size, bentoml_file_types, bentoml_file_sizes, "bentoml_dir")
        log_file_analysis(env_size, env_file_types, env_file_sizes, "env_dir")
        
        model_size = dest_size + bundle_size + bentoml_size + env_size
        self.model_size = model_size
        size_kb = model_size / 1024
        size_mb = size_kb / 1024
        size_gb = size_mb / 1024

        self.logger.debug(BOLD + "Model Size Breakdown:" + RESET)
        self.logger.debug(f"KB: {size_kb}")
        self.logger.debug(f"MB: {size_mb}")
        self.logger.debug(f"GB: {size_gb}")

        self.logger.debug("Sizes of directories:")
        self.logger.debug(f"dest_size: {dest_size} bytes")
        self.logger.debug(f"bundle_size: {bundle_size} bytes")
        self.logger.debug(f"bentoml_size: {bentoml_size} bytes")
        self.logger.debug(f"env_size: {env_size} bytes")
        return {
        "dest_size": dest_size,
        "bundle_size": bundle_size,
        "bentoml_size": bentoml_size,
        "env_size": env_size
    }
    
    
    @throw_ersilia_exception
    def run_bash(self):
        def updated_read_csv(self, file_path, ersilia_flag = False):
            data = []
            with open(file_path, "r") as file:
                lines = file.readlines()
                headers = lines[0].strip().split(",")
                if ersilia_flag:
                    headers = headers[2:]
                
                print("\n", "\n")
                
                for line in lines[1:]:
                    self.logger.debug(f"Processing line: {line}")
                    values = line.strip().split(",")
                    if ersilia_flag:
                        selected_values = values[2:]
                    else:
                        selected_values = values
                    self.logger.debug(f"Selected Values: {selected_values} and their type {self._output_type}")
                    
                    if self._output_type == ["Float"]:
                        selected_values = [float(x) for x in selected_values]
                        self.logger.debug(f"Converted to floats: {selected_values}")
                    elif self._output_type == ["Integer"]:
                        selected_values = [int(x) for x in selected_values]
                        self.logger.debug(f"Converted to integers: {selected_values}")
                    else:
                        self.logger.debug(f"Unknown type, keeping as strings: {selected_values}")
                    
                    row_data = dict(zip(headers, selected_values))
                    self.logger.debug(f"Appending row data: {row_data}")
                    data.append(row_data)
            
            return data
        
        with tempfile.TemporaryDirectory() as temp_dir:
            self.logger.debug(BOLD + "\nRunning the model bash script..." + RESET)  
            model_path =  os.path.join(EOS, "dest", self.model_id)

            # Create an example input
            eg = ExampleGenerator(model_id=self.model_id)
            input = eg.example(n_samples=NUM_SAMPLES, file_name=None, simple=True, try_predefined=False)
            # Read it into a temp file
            ex_file = os.path.abspath(os.path.join(temp_dir, "example_file.csv"))
            
            with open(ex_file, "w") as f:
                f.write("smiles")
                for item in input:
                    f.write(str(item) + "\n")

            run_sh_path = os.path.join(model_path, "model", "framework", "run.sh")
            # Halt this check if the run.sh file does not exist (e.g. eos3b5e)
            if not os.path.exists (run_sh_path):
                self.logger.debug(
<<<<<<< HEAD
                    BOLD + "\n ⛔️ Check halted. Either run.sh file does not exist, or model was not fetched via --from_github or --from_s3. ⛔️" + RESET
=======
                    BOLD + "\n Check halted. Either run.sh file does not exist, or model was not fetched via --from_github or --from_s3." + RESET
>>>>>>> 1cb6c632
                )
                return

            # Navigate into the temporary directory
            subdirectory_path = os.path.join(model_path, "model", "framework")
            self.logger.debug(f"Changing directory to: {subdirectory_path}")
            os.chdir(subdirectory_path)
            try:
                run_path = os.path.abspath(subdirectory_path)
                tmp_script = os.path.abspath(os.path.join(temp_dir, "script.sh"))
                bash_output_path = os.path.abspath(os.path.join(temp_dir, "bash_output.csv"))
                output_log = os.path.abspath(os.path.join(temp_dir, "output.txt"))
                error_log = os.path.abspath(os.path.join(temp_dir, "error.txt"))
                bash_script = """
    source {0}/etc/profile.d/conda.sh     
    conda activate {1}
    cd {2}
    bash run.sh . {3} {4} > {5} 2> {6}
    conda deactivate
    """.format(
                    self.conda_prefix(self.is_base()),
                    self.model_id,
                    run_path,
                    ex_file,
                    bash_output_path,
                    output_log,
                    error_log,
                )
                self.logger.debug(f"Script path: {tmp_script}")
                self.logger.debug(f"bash output path: {bash_output_path}")
                self.logger.debug(f"Output log path: {output_log}")
                self.logger.debug(f"Error log path: {error_log}")
                with open(tmp_script, "w") as f:
                    f.write(bash_script)

                

                self.logger.debug(BOLD + "\nExecuting 'bash run.sh'..." + RESET)
                try:
                    bash_result = subprocess.run(
                        ["bash", tmp_script], capture_output=True, text=True, check=True
                    )
<<<<<<< HEAD
=======
                    self.logger.debug(BOLD + "\nBash execution completed!" + RESET)
>>>>>>> 1cb6c632
                except subprocess.CalledProcessError as e:
                    self.logger.debug(f"STDOUT: {e.stdout}")
                    self.logger.debug(f"STDERR: {e.stderr}")
                    raise RuntimeError("Error encountered while running the bash script.") from e

                if os.path.exists(bash_output_path):
                    with open(bash_output_path, "r") as bash_output_file:
                        output_content = bash_output_file.read()
<<<<<<< HEAD
                        self.logger.debug(BOLD + "\nBash execution completed!" + RESET)
                        self.logger.debug("Captured Raw Bash Output:")
                        self.logger.debug(output_content)
                else:
                    click.echo(BOLD + "\nWARNING: Bash output file not found when reading the path:"+RESET)
                    self.logger.debug(bash_output_path)
                    click.echo(BOLD + "\n Ersilia and Bash comparison will raise an error" + RESET)
=======
                        self.logger.debug("Captured Raw Bash Output:")
                        self.logger.debug(output_content)
                else:
                    self.logger.debug(BOLD + "\nWARNING: Bash output file not found when reading the path:")
                    self.logger.debug(bash_output_path)
                    self.logger.debug("\n Ersilia and Bash comparison will raise an error + RESET")
>>>>>>> 1cb6c632
                    self.logger.debug("Generating bash script content for debugging:\n")
             
                with open(error_log, "r") as error_file:
                    error_content = error_file.read()
                    self.logger.debug(BOLD + "\nCaptured Error:" + RESET)
                    if error_content == "":
<<<<<<< HEAD
                        click.echo("No errors on bash run found 😄 ✅\n")
=======
                        self.logger.debug("No errors found 😄 \n")
>>>>>>> 1cb6c632
                        self.run_using_bash = True # bash run was successful
                    else:
                        self.logger.debug(error_content)

            except Exception as e:
                raise RuntimeError(f"Error while activating the conda environment: {e}")

            self.logger.debug(BOLD + "\nExecuting ersilia run..."+RESET)
            ersilia_output_path = os.path.abspath(os.path.join(temp_dir, "ersilia_output.csv"))
            self.logger.debug(f"Ersilia output will be written to: {ersilia_output_path}")

            session = Session(config_json=None)
            service_class = session.current_service_class()
            mdl = ErsiliaModel(
                self.model_id, service_class=service_class, config_json=None
            )
            result = mdl.run(input=ex_file, output=ersilia_output_path, batch_size=100) 
<<<<<<< HEAD
           
=======
            self.logger.debug("Ersilia run successful with no errors!\n")
>>>>>>> 1cb6c632


            if os.path.exists(ersilia_output_path):
                with open(ersilia_output_path, "r") as ersilia_output_file:
                    output_content = ersilia_output_file.read()
<<<<<<< HEAD
                    click.echo("No errors on Ersilia run found 😄 ✅")
                    self.logger.debug("Captured Raw Ersilia Output:")
                    self.logger.debug(output_content)
            else:
                self.logger.debug(BOLD+f"Ersilia output file not found from the path: {ersilia_output_path}"+RESET)
=======
                    self.logger.debug("Captured Raw Ersilia Output:")
                    self.logger.debug(output_content)
            else:
                self.logger.debug(f"Ersilia output file not found: {ersilia_output_path}")
>>>>>>> 1cb6c632
            self.logger.debug("Processing ersilia csv output...")
            ersilia_run = updated_read_csv(self, ersilia_output_path, True)


            with open(bash_output_path, "r") as bash_output_file:
                    output_content = bash_output_file.read()
                    self.logger.debug("Captured Raw Bash Output:")
                    self.logger.debug(output_content)
            self.logger.debug("Processing raw bash output...: ")
            bash_run = updated_read_csv(self, bash_output_path, False)
            self.logger.debug(f"\nBash output:\n {bash_run}")
            self.logger.debug(f"\nErsilia output:\n {ersilia_run}")

            # Select common columns for comparison
            ersilia_columns = set()
            for row in ersilia_run:
                ersilia_columns.update(row.keys())
            self.logger.debug(f"\n Ersilia columns:  {ersilia_columns}")

            bash_columns = set()
            for row in bash_run:
                bash_columns.update(row.keys())
            self.logger.debug(f"\n Bash columns:  {bash_columns}")

            common_columns = ersilia_columns & bash_columns
<<<<<<< HEAD
            def compute_rmse(y_true, y_pred):
                squared_errors = [(yt - yp) ** 2 for yt, yp in zip(y_true, y_pred)]
                mse = sum(squared_errors) / len(squared_errors)
                return mse

=======
            def compute_rmse(values1, values2):
                    return np.sqrt(mean_squared_error(values1, values2))
>>>>>>> 1cb6c632

 
            idx = 1
            self.logger.debug(BOLD + "\nComparing outputs from Ersilia and Bash runs..." + RESET)
            for column in common_columns:
                for i in range(len(ersilia_run)):
                    if isinstance(ersilia_run[i][column], (float, int)) and isinstance(
                        bash_run[i][column], (float, int)
                    ):
                        values1 = [row[column] for row in ersilia_run]
                        values2 = [row[column] for row in bash_run]
                        rmse = compute_rmse(values1, values2)
                        self.logger.debug(f"Root Mean Square Error for {column}: {rmse}")
                        if rmse > 0.10:  
                            self.logger.debug(
                                BOLD
                                + "\nBash run and Ersilia run produce inconsistent results (Root Mean Square Error difference exceeds 10%)."
                                + RESET
                            )
                            self.logger.debug(f"Values that raised error: {values1}, {values2}")
                            raise texc.InconsistentOutputs(self.model_id)
                        rho, p_value = spearmanr(values1, values2)
                        self.logger.debug(f"Spearman's correlation for {column}: {rho}\n")
                        if rho < 0.5:  # Adjust the threshold as needed
                            self.logger.debug(
                                BOLD
                                + "\nBash run and Ersilia run produce inconsistent results (Spearman's correlation below threshold)."
                                + RESET
                            )
                            raise texc.InconsistentOutputs(self.model_id)
                    # Both instances are strings
                    elif isinstance(ersilia_run[i][column], str) and isinstance(
                        bash_run[i][column], str
                    ):
                        if not all(
                            self._compare_string_similarity(a, b, 95)
                            for a, b in zip(ersilia_run[i][column], bash_run[i][column])
                        ):
                            self.logger.debug(
                                BOLD
                                + "\nBash run and Ersilia run produce inconsistent results."
                                + RESET
                            )
                            self.logger.debug(f"Error in the following column:  {column}")
<<<<<<< HEAD
                            self.logger.debug(ersilia_run[i][column])
=======
                            self.logger.debug(fersilia_run[i][column])
>>>>>>> 1cb6c632
                            self.logger.debug(bash_run[i][column])
                            raise texc.InconsistentOutputs(self.model_id)
                    elif isinstance(ersilia_run[i][column], bool) and isinstance(
                        ersilia_run[i][column], bool
                    ):
                        if not ersilia_run[i][column].equals(bash_run[i][column]):
                            self.logger.debug(
                                BOLD
                                + "\nBash run and Ersilia run produce inconsistent results."
                                + RESET
                            )
                            self.logger.debug("Error in the following column: ", column)
                            self.logger.debug(ersilia_run[i][column])
                            self.logger.debug(bash_run[i][column])
                            raise texc.InconsistentOutputs(self.model_id)

            self.logger.debug(
                BOLD
<<<<<<< HEAD
                + "Test: Bash and Ersilia run comparison check, SUCCESS! ✅  Test Complete 🎉!"
=======
                + "\nSUCCESS! Bash run and Ersilia run produce consistent results. Test Complete 🎉!"
>>>>>>> 1cb6c632
                + RESET
            )

    """
    writes to the .json file all the basic information received from the test module:
    - size of the model
    - did the basic checks pass? True or False
    - time to run the model
    - did the single input run without error? True or False
    - did the run bash run without error? True or False
    - did the example input run without error? True or False 
    - are the outputs consistent? True or False 
    """

    def make_output(self, output, time):
        size_kb = self.model_size / 1024
        size_mb = size_kb / 1024
        size_gb = size_mb / 1024

        timestamp = datetime.now().strftime("%Y-%m-%d %H:%M:%S")

        data = {
            "date and time run": timestamp,  # Add date and time field
            "model size": {"KB": size_kb, "MB": size_mb, "GB": size_gb},
            "time to run tests (seconds)": time,
            "basic checks passed": self.information_check,
            "single input run without error": self.single_input,
            "example input run without error": self.example_input,
            "outputs consistent": self.consistent_output,
            "bash run without error": self.run_using_bash,
        }
        with open(output, "w") as json_file:
            json.dump(data, json_file, indent=4)


    def run(self, output_file):
<<<<<<< HEAD
=======
        if MISSING_PACKAGES:
            raise ImportError(
                "Missing packages required for testing, please install test extras as 'pip install ersilia[test]'"
            )
>>>>>>> 1cb6c632
        output_file = os.path.join(self._model_path(self.model_id), "TEST_MODULE_OUTPUT.csv") 
        start = time.time()
        self.check_information(output_file)
        self.check_single_input(output_file)
        self.check_example_input(output_file)
        self.check_consistent_output()
        self.get_directories_sizes()
        self.run_bash()
        end = time.time()
        seconds_taken = end - start
        
        if output_file:
            self.make_output(output_file, seconds_taken)
<<<<<<< HEAD
            click.echo(f"📁 The output file is located at: {output_file}")
        else:
            click.echo("No output file specified! Skipping output file generation.")
=======
            self.logger.debug(f"The output file is located at: {output_file}")
        else:
            self.logger.debug("No output file specified. Skipping output file generation.")
>>>>>>> 1cb6c632
<|MERGE_RESOLUTION|>--- conflicted
+++ resolved
@@ -1,6 +1,5 @@
 # TODO adapt to input-type agnostic. For now, it works only with Compound input types.
 
-<<<<<<< HEAD
 from collections import defaultdict
 import numpy as np  
 import time
@@ -10,30 +9,15 @@
 import json
 import tempfile
 import types
-=======
-import json
-import os
->>>>>>> 1cb6c632
 import subprocess
 import tempfile
 import time
-<<<<<<< HEAD
 import re
 import numpy as np
 from scipy.stats import spearmanr
 
 
 from ersilia.utils.conda import SimpleConda
-=======
-import types
-from collections import defaultdict
-from datetime import datetime
-
-import numpy as np
-
-from ersilia.utils.conda import SimpleConda
-from .. import ErsiliaBase, ErsiliaModel, throw_ersilia_exception
->>>>>>> 1cb6c632
 from ..cli import echo
 from ..core.session import Session
 from ..default import EOS, INFORMATION_FILE
@@ -41,13 +25,10 @@
 from ..utils.exceptions_utils import test_exceptions as texc
 from ..utils.logging import make_temp_dir
 from ..utils.terminal import run_command_check_output
-<<<<<<< HEAD
 from ..core.session import Session
 from ..default import INFORMATION_FILE
 from ..default import EOS
 
-=======
->>>>>>> 1cb6c632
 
 # Check if we have the required imports in the environment
 MISSING_PACKAGES = False
@@ -103,6 +84,7 @@
             return fuzz.ratio(output1, output2)
 
    
+   
     """
     When the user specifies an output file, the file will show the user how big the model is. This function 
     calculates the size of the model to allow this. 
@@ -146,6 +128,7 @@
 
     def _check_model_id(self, data):
         self.logger.debug("Checking model ID...")
+        self.logger.debug("Checking model ID...")
         if data["card"]["Identifier"] != self.model_id:
             raise texc.WrongCardIdentifierError(self.model_id)
 
@@ -154,6 +137,7 @@
     """
 
     def _check_model_slug(self, data):
+        self.logger.debug("Checking model slug...")
         self.logger.debug("Checking model slug...")
         if not data["card"]["Slug"]:
             raise texc.EmptyField("slug")
@@ -163,6 +147,7 @@
     """
 
     def _check_model_description(self, data):
+        self.logger.debug("Checking model description...")
         self.logger.debug("Checking model description...")
         if not data["card"]["Description"]:
             raise texc.EmptyField("Description")
@@ -179,6 +164,7 @@
     """
 
     def _check_model_task(self, data):
+        self.logger.debug("Checking model task...")
         self.logger.debug("Checking model task...")
         valid_tasks = [
             "Classification",
@@ -208,6 +194,7 @@
 
     def _check_model_input(self, data):
         self.logger.debug("Checking model input...")
+        self.logger.debug("Checking model input...")
         valid_inputs = [["Compound"], ["Protein"], ["Text"]]
         if data["card"]["Input"] not in valid_inputs:
             raise texc.InvalidEntry("Input")
@@ -222,6 +209,7 @@
     """
 
     def _check_model_input_shape(self, data):
+        self.logger.debug("Checking model input shape...")
         self.logger.debug("Checking model input shape...")
         valid_input_shapes = [
             "Single",
@@ -249,6 +237,7 @@
     """
 
     def _check_model_output(self, data):
+        self.logger.debug("Checking model output...")
         self.logger.debug("Checking model output...")
         valid_outputs = [
             "Boolean",
@@ -282,6 +271,7 @@
 
     def _check_model_output_type(self, data):
         self.logger.debug("Checking model output type...")
+        self.logger.debug("Checking model output type...")
         valid_output_types = [["String"], ["Float"], ["Integer"]]
         if data["card"]["Output Type"] not in valid_output_types:
             raise texc.InvalidEntry("Output Type")
@@ -296,6 +286,7 @@
     """
 
     def _check_model_output_shape(self, data):
+        self.logger.debug("Checking model output shape...")
         self.logger.debug("Checking model output shape...")
         valid_output_shapes = [
             "Single",
@@ -320,7 +311,9 @@
     @throw_ersilia_exception
     def check_information(self, output):
 
+
         self.logger.debug("Checking that model information is correct")
+        self.logger.debug(
         self.logger.debug(
             BOLD
             + "Beginning checks for {0} model information:".format(self.model_id)
@@ -339,11 +332,7 @@
         self._check_model_output(data)
         self._check_model_output_type(data)
         self._check_model_output_shape(data)
-<<<<<<< HEAD
         click.echo(BOLD + "Test: Model information, SUCCESS! ✅\n" + RESET)
-=======
-        self.logger.debug("SUCCESS! Model information verified.\n")
->>>>>>> 1cb6c632
 
         if output is not None:
             self.information_check = True
@@ -359,6 +348,7 @@
         service_class = session.current_service_class()
         input = "COc1ccc2c(NC(=O)Nc3cccc(C(F)(F)F)n3)ccnc2c1"
 
+        self.logger.debug(BOLD + "Testing model on single smiles input...\n" + RESET)
         self.logger.debug(BOLD + "Testing model on single smiles input...\n" + RESET)
         mdl = ErsiliaModel(self.model_id, service_class=service_class, config_json=None)
         result = mdl.run(input=input, output=output, batch_size=100)
@@ -381,10 +371,13 @@
         eg = ExampleGenerator(model_id=self.model_id)
         input = eg.example(n_samples=NUM_SAMPLES, file_name=None, simple=True, try_predefined=False) 
         self.logger.debug(
+        input = eg.example(n_samples=NUM_SAMPLES, file_name=None, simple=True, try_predefined=False) 
+        self.logger.debug(
             BOLD
             + "\nTesting model on input of 5 smiles given by 'example' command...\n"
             + RESET
         )
+        self.logger.debug("This is the input: {0}".format(input))
         self.logger.debug("This is the input: {0}".format(input))
         mdl = ErsiliaModel(self.model_id, service_class=service_class, config_json=None)
         result = mdl.run(input=input, output=output, batch_size=100)
@@ -403,17 +396,15 @@
     
     
     
+    
+    
+    
     @throw_ersilia_exception
     def check_consistent_output(self):
-<<<<<<< HEAD
         def compute_rmse(y_true, y_pred):
             squared_errors = [(yt - yp) ** 2 for yt, yp in zip(y_true, y_pred)]
             mse = sum(squared_errors) / len(squared_errors)
             return mse
-=======
-        def compute_rmse(values1, values2):
-            return np.sqrt(mean_squared_error(values1, values2))
->>>>>>> 1cb6c632
 
     
         self.logger.debug(BOLD + "\nConfirming model produces consistent output..." + RESET)
@@ -423,7 +414,10 @@
 
         eg = ExampleGenerator(model_id=self.model_id)
         input = eg.example(n_samples=NUM_SAMPLES, file_name=None, simple=True, try_predefined=False)
-
+        input = eg.example(n_samples=NUM_SAMPLES, file_name=None, simple=True, try_predefined=False)
+
+        mdl1 = ErsiliaModel(self.model_id, service_class=service_class, config_json=None)
+        mdl2 = ErsiliaModel(self.model_id, service_class=service_class, config_json=None)
         mdl1 = ErsiliaModel(self.model_id, service_class=service_class, config_json=None)
         mdl2 = ErsiliaModel(self.model_id, service_class=service_class, config_json=None)
         result = mdl1.run(input=input, output=None, batch_size=100)
@@ -444,6 +438,9 @@
                         self.logger.debug(item1)
                         self.logger.debug(item2)
                         self.logger.debug("\n")
+                        self.logger.debug(item1)
+                        self.logger.debug(item2)
+                        self.logger.debug("\n")
                     raise texc.InconsistentOutputTypes(self.model_id)
 
                 if output1[key1] is None:
@@ -452,11 +449,7 @@
                 elif isinstance(output1[key1], (float, int)):
                     # Calculate RMSE
                     rmse = compute_rmse([output1[key1]], [output2[key2]])
-<<<<<<< HEAD
                     self.logger.debug(f"RMSE for {key1}: {rmse}")
-=======
-                    self.logger.debug(f"MRAE for {key1}: {mrae}")
->>>>>>> 1cb6c632
                     if rmse > 0.1:  # Adjust the threshold as needed
                         self.logger.debug(
                             BOLD
@@ -479,7 +472,6 @@
                     elif isinstance(output1[key1], list):
                         ls1 = output1[key1]
                         ls2 = output2[key2]
-<<<<<<< HEAD
 
                         # Calculate rmse for lists
                         rmse = compute_rmse(ls1, ls2)
@@ -513,57 +505,22 @@
             BOLD + "Test: Output Consistency, SUCCESS! ✅\n" + RESET
         )
 
-=======
-
-                        # Calculate rmse for lists
-                        rmse = compute_rmse(ls1, ls2)
-                        self.logger.debug(f"MRAE for {key1}: {mrae}")
-                        if rmse > 0.1:  # Adjust the threshold as needed
-                            self.logger.debug(
-                                BOLD
-                                + "\nBash run and Ersilia run produce inconsistent results (Root Mean Square Error exceeded threshold of 10% for list)."
-                                + RESET
-                            )
-                            raise texc.InconsistentOutputs(self.model_id)
-
-                        # Calculate Spearman's correlation for lists
-                        rho, p_value = spearmanr(ls1, ls2)
-                        self.logger.debug(f"Spearman's correlation for {key1}: {rho}")
-                        if rho < 0.5:  # Adjust the threshold as needed
-                            self.logger.debug(
-                                BOLD
-                                + "\nBash run and Ersilia run produce inconsistent results (Spearman's correlation below threshold for list)."
-                                + RESET
-                            )
-                            raise texc.InconsistentOutputs(self.model_id)
-                    # Check String Outputs
-                    else: 
-                        if self._compare_output_strings(output1[key1], output2[key2]) <= 95:
-                            self.logger.debug(f"output1 value: {output1[key1]}")
-                            self.logger.debug(f"output2 value: {output2[key2]}")
-                            raise texc.InconsistentOutputs(self.model_id)
-        self.consistent_output = True
-        self.logger.debug(
-            BOLD + "\nModel output is consistent!" + RESET
-        )
-
->>>>>>> 1cb6c632
         self.logger.debug(
             BOLD + "\nConfirming there are same number of outputs as inputs..." + RESET
         )
         self.logger.debug(f"Number of inputs: {NUM_SAMPLES}")
         self.logger.debug(f"Number of outputs: {len(zipped)}")
+        self.logger.debug(f"Number of inputs: {NUM_SAMPLES}")
+        self.logger.debug(f"Number of outputs: {len(zipped)}")
 
         if NUM_SAMPLES != len(zipped):
             self.logger.debug("Number of inputs: {NUM_SAMPLES}")
             self.logger.debug("Number of outputs: {len(zipped)}")
+            self.logger.debug("Number of inputs: {NUM_SAMPLES}")
+            self.logger.debug("Number of outputs: {len(zipped)}")
             raise texc.MissingOutputs()
         else:
-<<<<<<< HEAD
             click.echo(BOLD + "\nTest: Equal Inputs and Outputs, SUCCESS! ✅\n" + RESET)
-=======
-            self.logger.debug(BOLD + "\nNumber of outputs and inputs are equal!" + RESET)
->>>>>>> 1cb6c632
 
     @staticmethod
     def default_env():
@@ -736,12 +693,16 @@
         with tempfile.TemporaryDirectory() as temp_dir:
             self.logger.debug(BOLD + "\nRunning the model bash script..." + RESET)  
             model_path =  os.path.join(EOS, "dest", self.model_id)
+            self.logger.debug(BOLD + "\nRunning the model bash script..." + RESET)  
+            model_path =  os.path.join(EOS, "dest", self.model_id)
 
             # Create an example input
             eg = ExampleGenerator(model_id=self.model_id)
             input = eg.example(n_samples=NUM_SAMPLES, file_name=None, simple=True, try_predefined=False)
+            input = eg.example(n_samples=NUM_SAMPLES, file_name=None, simple=True, try_predefined=False)
             # Read it into a temp file
             ex_file = os.path.abspath(os.path.join(temp_dir, "example_file.csv"))
+            
             
             with open(ex_file, "w") as f:
                 f.write("smiles")
@@ -749,28 +710,30 @@
                     f.write(str(item) + "\n")
 
             run_sh_path = os.path.join(model_path, "model", "framework", "run.sh")
+            run_sh_path = os.path.join(model_path, "model", "framework", "run.sh")
             # Halt this check if the run.sh file does not exist (e.g. eos3b5e)
             if not os.path.exists (run_sh_path):
                 self.logger.debug(
-<<<<<<< HEAD
                     BOLD + "\n ⛔️ Check halted. Either run.sh file does not exist, or model was not fetched via --from_github or --from_s3. ⛔️" + RESET
-=======
-                    BOLD + "\n Check halted. Either run.sh file does not exist, or model was not fetched via --from_github or --from_s3." + RESET
->>>>>>> 1cb6c632
                 )
                 return
 
             # Navigate into the temporary directory
+            subdirectory_path = os.path.join(model_path, "model", "framework")
+            self.logger.debug(f"Changing directory to: {subdirectory_path}")
             subdirectory_path = os.path.join(model_path, "model", "framework")
             self.logger.debug(f"Changing directory to: {subdirectory_path}")
             os.chdir(subdirectory_path)
             try:
                 run_path = os.path.abspath(subdirectory_path)
+                run_path = os.path.abspath(subdirectory_path)
                 tmp_script = os.path.abspath(os.path.join(temp_dir, "script.sh"))
+                bash_output_path = os.path.abspath(os.path.join(temp_dir, "bash_output.csv"))
                 bash_output_path = os.path.abspath(os.path.join(temp_dir, "bash_output.csv"))
                 output_log = os.path.abspath(os.path.join(temp_dir, "output.txt"))
                 error_log = os.path.abspath(os.path.join(temp_dir, "error.txt"))
                 bash_script = """
+    source {0}/etc/profile.d/conda.sh     
     source {0}/etc/profile.d/conda.sh     
     conda activate {1}
     cd {2}
@@ -782,6 +745,7 @@
                     run_path,
                     ex_file,
                     bash_output_path,
+                    bash_output_path,
                     output_log,
                     error_log,
                 )
@@ -789,20 +753,24 @@
                 self.logger.debug(f"bash output path: {bash_output_path}")
                 self.logger.debug(f"Output log path: {output_log}")
                 self.logger.debug(f"Error log path: {error_log}")
+                self.logger.debug(f"Script path: {tmp_script}")
+                self.logger.debug(f"bash output path: {bash_output_path}")
+                self.logger.debug(f"Output log path: {output_log}")
+                self.logger.debug(f"Error log path: {error_log}")
                 with open(tmp_script, "w") as f:
                     f.write(bash_script)
 
+                
+
+                self.logger.debug(BOLD + "\nExecuting 'bash run.sh'..." + RESET)
                 
 
                 self.logger.debug(BOLD + "\nExecuting 'bash run.sh'..." + RESET)
                 try:
                     bash_result = subprocess.run(
+                    bash_result = subprocess.run(
                         ["bash", tmp_script], capture_output=True, text=True, check=True
                     )
-<<<<<<< HEAD
-=======
-                    self.logger.debug(BOLD + "\nBash execution completed!" + RESET)
->>>>>>> 1cb6c632
                 except subprocess.CalledProcessError as e:
                     self.logger.debug(f"STDOUT: {e.stdout}")
                     self.logger.debug(f"STDERR: {e.stderr}")
@@ -811,7 +779,6 @@
                 if os.path.exists(bash_output_path):
                     with open(bash_output_path, "r") as bash_output_file:
                         output_content = bash_output_file.read()
-<<<<<<< HEAD
                         self.logger.debug(BOLD + "\nBash execution completed!" + RESET)
                         self.logger.debug("Captured Raw Bash Output:")
                         self.logger.debug(output_content)
@@ -819,25 +786,13 @@
                     click.echo(BOLD + "\nWARNING: Bash output file not found when reading the path:"+RESET)
                     self.logger.debug(bash_output_path)
                     click.echo(BOLD + "\n Ersilia and Bash comparison will raise an error" + RESET)
-=======
-                        self.logger.debug("Captured Raw Bash Output:")
-                        self.logger.debug(output_content)
-                else:
-                    self.logger.debug(BOLD + "\nWARNING: Bash output file not found when reading the path:")
-                    self.logger.debug(bash_output_path)
-                    self.logger.debug("\n Ersilia and Bash comparison will raise an error + RESET")
->>>>>>> 1cb6c632
                     self.logger.debug("Generating bash script content for debugging:\n")
              
                 with open(error_log, "r") as error_file:
                     error_content = error_file.read()
                     self.logger.debug(BOLD + "\nCaptured Error:" + RESET)
                     if error_content == "":
-<<<<<<< HEAD
                         click.echo("No errors on bash run found 😄 ✅\n")
-=======
-                        self.logger.debug("No errors found 😄 \n")
->>>>>>> 1cb6c632
                         self.run_using_bash = True # bash run was successful
                     else:
                         self.logger.debug(error_content)
@@ -855,28 +810,17 @@
                 self.model_id, service_class=service_class, config_json=None
             )
             result = mdl.run(input=ex_file, output=ersilia_output_path, batch_size=100) 
-<<<<<<< HEAD
            
-=======
-            self.logger.debug("Ersilia run successful with no errors!\n")
->>>>>>> 1cb6c632
 
 
             if os.path.exists(ersilia_output_path):
                 with open(ersilia_output_path, "r") as ersilia_output_file:
                     output_content = ersilia_output_file.read()
-<<<<<<< HEAD
                     click.echo("No errors on Ersilia run found 😄 ✅")
                     self.logger.debug("Captured Raw Ersilia Output:")
                     self.logger.debug(output_content)
             else:
                 self.logger.debug(BOLD+f"Ersilia output file not found from the path: {ersilia_output_path}"+RESET)
-=======
-                    self.logger.debug("Captured Raw Ersilia Output:")
-                    self.logger.debug(output_content)
-            else:
-                self.logger.debug(f"Ersilia output file not found: {ersilia_output_path}")
->>>>>>> 1cb6c632
             self.logger.debug("Processing ersilia csv output...")
             ersilia_run = updated_read_csv(self, ersilia_output_path, True)
 
@@ -895,23 +839,20 @@
             for row in ersilia_run:
                 ersilia_columns.update(row.keys())
             self.logger.debug(f"\n Ersilia columns:  {ersilia_columns}")
+            self.logger.debug(f"\n Ersilia columns:  {ersilia_columns}")
 
             bash_columns = set()
             for row in bash_run:
                 bash_columns.update(row.keys())
             self.logger.debug(f"\n Bash columns:  {bash_columns}")
+            self.logger.debug(f"\n Bash columns:  {bash_columns}")
 
             common_columns = ersilia_columns & bash_columns
-<<<<<<< HEAD
             def compute_rmse(y_true, y_pred):
                 squared_errors = [(yt - yp) ** 2 for yt, yp in zip(y_true, y_pred)]
                 mse = sum(squared_errors) / len(squared_errors)
                 return mse
 
-=======
-            def compute_rmse(values1, values2):
-                    return np.sqrt(mean_squared_error(values1, values2))
->>>>>>> 1cb6c632
 
  
             idx = 1
@@ -951,22 +892,20 @@
                             for a, b in zip(ersilia_run[i][column], bash_run[i][column])
                         ):
                             self.logger.debug(
+                            self.logger.debug(
                                 BOLD
                                 + "\nBash run and Ersilia run produce inconsistent results."
                                 + RESET
                             )
                             self.logger.debug(f"Error in the following column:  {column}")
-<<<<<<< HEAD
                             self.logger.debug(ersilia_run[i][column])
-=======
-                            self.logger.debug(fersilia_run[i][column])
->>>>>>> 1cb6c632
                             self.logger.debug(bash_run[i][column])
                             raise texc.InconsistentOutputs(self.model_id)
                     elif isinstance(ersilia_run[i][column], bool) and isinstance(
                         ersilia_run[i][column], bool
                     ):
                         if not ersilia_run[i][column].equals(bash_run[i][column]):
+                            self.logger.debug(
                             self.logger.debug(
                                 BOLD
                                 + "\nBash run and Ersilia run produce inconsistent results."
@@ -975,15 +914,14 @@
                             self.logger.debug("Error in the following column: ", column)
                             self.logger.debug(ersilia_run[i][column])
                             self.logger.debug(bash_run[i][column])
+                            self.logger.debug("Error in the following column: ", column)
+                            self.logger.debug(ersilia_run[i][column])
+                            self.logger.debug(bash_run[i][column])
                             raise texc.InconsistentOutputs(self.model_id)
 
             self.logger.debug(
                 BOLD
-<<<<<<< HEAD
                 + "Test: Bash and Ersilia run comparison check, SUCCESS! ✅  Test Complete 🎉!"
-=======
-                + "\nSUCCESS! Bash run and Ersilia run produce consistent results. Test Complete 🎉!"
->>>>>>> 1cb6c632
                 + RESET
             )
 
@@ -1005,7 +943,10 @@
 
         timestamp = datetime.now().strftime("%Y-%m-%d %H:%M:%S")
 
+        timestamp = datetime.now().strftime("%Y-%m-%d %H:%M:%S")
+
         data = {
+            "date and time run": timestamp,  # Add date and time field
             "date and time run": timestamp,  # Add date and time field
             "model size": {"KB": size_kb, "MB": size_mb, "GB": size_gb},
             "time to run tests (seconds)": time,
@@ -1019,14 +960,8 @@
             json.dump(data, json_file, indent=4)
 
 
+
     def run(self, output_file):
-<<<<<<< HEAD
-=======
-        if MISSING_PACKAGES:
-            raise ImportError(
-                "Missing packages required for testing, please install test extras as 'pip install ersilia[test]'"
-            )
->>>>>>> 1cb6c632
         output_file = os.path.join(self._model_path(self.model_id), "TEST_MODULE_OUTPUT.csv") 
         start = time.time()
         self.check_information(output_file)
@@ -1034,18 +969,15 @@
         self.check_example_input(output_file)
         self.check_consistent_output()
         self.get_directories_sizes()
+        self.get_directories_sizes()
         self.run_bash()
         end = time.time()
         seconds_taken = end - start
         
         if output_file:
+        
+        if output_file:
             self.make_output(output_file, seconds_taken)
-<<<<<<< HEAD
             click.echo(f"📁 The output file is located at: {output_file}")
         else:
-            click.echo("No output file specified! Skipping output file generation.")
-=======
-            self.logger.debug(f"The output file is located at: {output_file}")
-        else:
-            self.logger.debug("No output file specified. Skipping output file generation.")
->>>>>>> 1cb6c632
+            click.echo("No output file specified! Skipping output file generation.")