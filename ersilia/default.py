--- conflicted
+++ resolved
@@ -29,10 +29,7 @@
 DEFAULT_API_NAME = "run"
 PACKMODE_FILE = "pack_mode.txt"
 CARD_FILE = "card.json"
-<<<<<<< HEAD
-=======
 DOTENV_FILE = ".env"
->>>>>>> 2ec17c45
 API_SCHEMA_FILE = "api_schema.json"
 MODEL_SIZE_FILE = "size.json"
 DEFAULT_BATCH_SIZE = 100
