fetch_flags: []
run_flags: []
delete_flags: []
catalog_flags: []
test_flags: []
example_flags: []
enforce: true # to run necessary commands for a given command to run
activate_docker: true
cli: all
input_file: files/input.csv
output_files:
- files/result.json
- files/result.csv
- files/result.h5
input_types:
- str
- csv
- list
log_error: true
max_runtime_minutes: 10
model: eos3b5e
models:
- eos3b5e
- eos4e40
- eos9gg2
<<<<<<< HEAD
nsamples: 5
python_version: [3.8]
runner: signle
=======
output_file: files/result.csv
overwrite_ersilia_repo: false
python_version: 3.10.10
run_flags: ''
runner: single
serve_flags: ''
use_existing_env: true
>>>>>>> d429f07d
<|MERGE_RESOLUTION|>--- conflicted
+++ resolved
@@ -22,17 +22,4 @@
 models:
 - eos3b5e
 - eos4e40
-- eos9gg2
-<<<<<<< HEAD
-nsamples: 5
-python_version: [3.8]
-runner: signle
-=======
-output_file: files/result.csv
-overwrite_ersilia_repo: false
-python_version: 3.10.10
-run_flags: ''
-runner: single
-serve_flags: ''
-use_existing_env: true
->>>>>>> d429f07d
+- eos9gg2