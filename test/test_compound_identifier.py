--- conflicted
+++ resolved
@@ -15,8 +15,11 @@
 def test_is_key_header_positive(compound_identifier, header):
     """Test that valid key headers return True."""
     assert compound_identifier.is_key_header(header) is True
+    
+@pytest.mark.parametrize("header", ["id","smiles","inchi","input", "some_header", "random", "header", ""])
+def test_is_key_header_negative(compound_identifier, header):
+    assert not compound_identifier.is_key_header(header)
 
-<<<<<<< HEAD
 @patch('ersilia.utils.identifiers.compound.CompoundIdentifier._pubchem_smiles_to_inchikey')
 def test_is_smiles_positive_chem_none(mock_pubchem, compound_identifier):
     compound_identifier.Chem = None
@@ -25,9 +28,3 @@
 # Test with a valid SMILES input
     smiles_string = 'CCO' #Ethanol SMILES
     assert compound_identifier._is_smiles(smiles_string) is True
-=======
-@pytest.mark.parametrize("header", ["id","smiles","inchi","input", "some_header", "random", "header", ""])
-def test_is_key_header_negative(compound_identifier, header):
-    assert not compound_identifier.is_key_header(header)
-    
->>>>>>> e88559cd
