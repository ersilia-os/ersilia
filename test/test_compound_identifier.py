--- conflicted
+++ resolved
@@ -9,14 +9,13 @@
 def test_is_input_header_positive(compound_identifier, header):
     """Test that valid input headers return True."""
     assert compound_identifier.is_input_header(header) is True
-
-<<<<<<< HEAD
-@pytest.mark.parametrize("header", ["id","smiles","inchi","input", "some_header", "random", "header", ""])
-def test_is_key_header_negative(compound_identifier, header):
-    assert not compound_identifier.is_key_header(header)
-=======
+    
 @pytest.mark.parametrize("header", ["key", "inchiKey", "KEY", "INCHIKEY"])
 def test_is_key_header_positive(compound_identifier, header):
     """Test that valid key headers return True."""
     assert compound_identifier.is_key_header(header) is True
->>>>>>> 1d5c8f60
+
+@pytest.mark.parametrize("header", ["id","smiles","inchi","input", "some_header", "random", "header", ""])
+def test_is_key_header_negative(compound_identifier, header):
+    assert not compound_identifier.is_key_header(header)
+    