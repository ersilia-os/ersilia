--- conflicted
+++ resolved
@@ -9,16 +9,11 @@
 def test_is_input_header_positive(compound_identifier, header):
     """Test that valid input headers return True."""
     assert compound_identifier.is_input_header(header) is True
-<<<<<<< HEAD
-
 @pytest.mark.parametrize("header", ["output", "invalid", "InChI", "inchikey"])
 def test_is_input_header_negative(compound_identifier, header):
     """Test that invalid input headers return False."""
     assert compound_identifier.is_input_header(header) is False
-
-=======
     
->>>>>>> e88559cd
 @pytest.mark.parametrize("header", ["key", "inchiKey", "KEY", "INCHIKEY"])
 def test_is_key_header_positive(compound_identifier, header):
     """Test that valid key headers return True."""
