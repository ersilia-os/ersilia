--- conflicted
+++ resolved
@@ -40,7 +40,6 @@
     """Test that valid InChIKeys return True."""
     assert compound_identifier._is_inchikey(inchikey) is True
 
-<<<<<<< HEAD
 @pytest.fixture(params=[True, False], ids=["Chem_None", "Chem_Not_None"])
 def compound_identifier(request):
     """Fixture that initializes CompoundIdentifier with or without RDKit."""
@@ -124,31 +123,6 @@
     """Ensure guess_type returns UNPROCESSABLE_INPUT for non-character input."""
     result = compound_identifier.guess_type(non_char_input)
     assert result == expected, f"Expected '{UNPROCESSABLE_INPUT}' for input '{non_char_input}'"
-=======
-
-@pytest.mark.parametrize("inchikey", [
-    "BSYNRYMUTXBXSQUHFFFAOYSA",        
-    "BSYNRYMUTXBXSQ-UHFFFAOYSA-XY", 
-    "12345678901234-1234567890-X",
-    "BSYNRYMUTXBXSQ_UHFFFAOYSA-N",
-    "BSYNRYMUTXBXSQ-UHFFFAOYSA"
-])
-def test_is_inchikey_negative(compound_identifier, inchikey):
-    """Test that invalid InChIKeys return False."""
-    assert not compound_identifier._is_inchikey(inchikey)
-
-    
-def test_guess_type_with_inchikey(compound_identifier):
-    inchikey = "LFQSCWFLJHTTHZ-UHFFFAOYSA-N"
-    result = compound_identifier.guess_type(inchikey)
-    assert result == "inchikey"
-    
-    
-@patch('ersilia.utils.identifiers.compound.CompoundIdentifier._pubchem_smiles_to_inchikey')
-def test_is_smiles_positive_chem_none(mock_pubchem, compound_identifier):
-    compound_identifier.Chem = None
-    mock_pubchem.return_value = "InChIKey"
->>>>>>> c4c790a2
     
 # Test with a valid SMILES input
     smiles_string = 'CCO' #Ethanol SMILES
