import pytest
from ersilia.utils.identifiers.compound import CompoundIdentifier

@pytest.fixture
def compound_identifier():
    return CompoundIdentifier()

@pytest.mark.parametrize("header", ["smiles", "input", "SMILES", "INPUT"])
def test_is_input_header_positive(compound_identifier, header):
    """Test that valid input headers return True."""
    assert compound_identifier.is_input_header(header) is True

<<<<<<< HEAD
@pytest.mark.parametrize("header", ["output", "invalid", "InChI", "inchikey"])
def test_is_input_header_negative(compound_identifier, header):
    """Test that invalid input headers return False."""
    assert compound_identifier.is_input_header(header) is False

@pytest.mark.parametrize("header", ["inchikey", "key", "INCHIKEY", "KEY"])
def test_is_key_header_positive(compound_identifier, header):
    """Test that valid key headers return True."""
    assert compound_identifier.is_key_header(header) is True

@pytest.mark.parametrize("header", ["smiles", "input", "invalid", "123","someHeader"])
def test_is_key_header_negative(compound_identifier, header):
    """Test that invalid key headers return False."""
    assert compound_identifier.is_key_header(header) is False
=======
@pytest.mark.parametrize("header", ["key", "inchiKey", "KEY", "INCHIKEY"])
def test_is_key_header_positive(compound_identifier, header):
    """Test that valid key headers return True."""
    assert compound_identifier.is_key_header(header) is True
>>>>>>> 1d5c8f60
<|MERGE_RESOLUTION|>--- conflicted
+++ resolved
@@ -10,7 +10,6 @@
     """Test that valid input headers return True."""
     assert compound_identifier.is_input_header(header) is True
 
-<<<<<<< HEAD
 @pytest.mark.parametrize("header", ["output", "invalid", "InChI", "inchikey"])
 def test_is_input_header_negative(compound_identifier, header):
     """Test that invalid input headers return False."""
@@ -25,9 +24,18 @@
 def test_is_key_header_negative(compound_identifier, header):
     """Test that invalid key headers return False."""
     assert compound_identifier.is_key_header(header) is False
-=======
-@pytest.mark.parametrize("header", ["key", "inchiKey", "KEY", "INCHIKEY"])
+
+@pytest.mark.parametrize("header", ["output", "invalid", "InChI", "inchikey"])
+def test_is_input_header_negative(compound_identifier, header):
+    """Test that invalid input headers return False."""
+    assert compound_identifier.is_input_header(header) is False
+
+@pytest.mark.parametrize("header", ["inchikey", "key", "INCHIKEY", "KEY"])
 def test_is_key_header_positive(compound_identifier, header):
     """Test that valid key headers return True."""
     assert compound_identifier.is_key_header(header) is True
->>>>>>> 1d5c8f60
+
+@pytest.mark.parametrize("header", ["smiles", "input", "invalid", "123","someHeader"])
+def test_is_key_header_negative(compound_identifier, header):
+    """Test that invalid key headers return False."""
+    assert compound_identifier.is_key_header(header) is False