--- conflicted
+++ resolved
@@ -27,13 +27,11 @@
 @pytest.mark.parametrize("header", ["id","smiles","inchi","input", "some_header", "random", "header", ""])
 def test_is_key_header_negative(compound_identifier, header):
     assert not compound_identifier.is_key_header(header)
-<<<<<<< HEAD
 
 def test_guess_type_with_inchikey(compound_identifier):
     inchikey = "LFQSCWFLJHTTHZ-UHFFFAOYSA-N"
     result = compound_identifier.guess_type(inchikey)
     assert result == "inchikey"
-=======
     
     
 @pytest.mark.parametrize("inchikey", [
@@ -54,5 +52,4 @@
 # Test with a valid SMILES input
     smiles_string = 'CCO' #Ethanol SMILES
     assert compound_identifier._is_smiles(smiles_string) is True
->>>>>>> e109bbb5
     