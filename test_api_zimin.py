--- conflicted
+++ resolved
@@ -4,20 +4,9 @@
 mdl.serve()
 input = ["CCCCO", "C", "CC"]
 df = mdl.run(input, 100)
-<<<<<<< HEAD
-#mdl.example("example_filename", True, True, 5, False)
-#mdl.delete()
-# mdl = ErsiliaAPI("eos3b5e")
-# input = ["CCCCO", "CCO", "CCCN"]
-# df = mdl.run(input, 100)
-# mdl.close()
-mdl.info()
-
-=======
 mdl.example("example_filename", True, True, 5, False)
 # mdl.delete()
 # mdl = ErsiliaAPI("eos3b5e")
 # input = ["CCCCO", "CCO", "CCCN"]
 # df = mdl.run(input, 100)
-# mdl.close()
->>>>>>> 27463c3a
+# mdl.close()